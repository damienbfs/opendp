--- conflicted
+++ resolved
@@ -103,11 +103,7 @@
 
       - name: Publish Rust crate
         env:
-<<<<<<< HEAD
           DRY_RUN_FLAG: ${{ inputs.dry_run && '--dry_run' || '' }}
-=======
-          DRY_RUN_FLAG: ${{ inputs.dry_run && '-n' || '' }}
->>>>>>> 777b722b
         run: |
           pip install -r tools/requirements-publish_tool.txt
           python tools/publish_tool.py rust $DRY_RUN_FLAG
@@ -130,11 +126,7 @@
       - name: Publish GitHub Release
         if: ${{ inputs.channel == 'stable' }}
         env:
-<<<<<<< HEAD
-          DRAFT_FLAG: ${{ inputs.dry_run && '--dry_run' || '' }}
-=======
-          DRAFT_FLAG: ${{ inputs.dry_run && '-n' || '' }}
->>>>>>> 777b722b
+          DRY_RUN_FLAG: ${{ inputs.dry_run && '--dry_run' || '' }}
         run: |
           pip install -r tools/requirements-publish_tool.txt
-          python tools/publish_tool.py github -d ${{ inputs.date }} $DRAFT_FLAG+          python tools/publish_tool.py github -d ${{ inputs.date }} $DRY_RUN_FLAG