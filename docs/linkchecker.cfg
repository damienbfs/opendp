[filtering]
# TODO: Fix 404s
# Note: These are regexes
ignore=
<<<<<<< HEAD
=======
  # External:
  # crates.io returns 404 to curl and wget, but works in browser.
  # JS sniffing is involved? Easiest just to leave this ignore in place.
  https://crates.io/crates/opendp

  # Binder is returning intermittant 500s.
  https://mybinder.org

>>>>>>> 544681c7
  # Internal:
  # - Rust function docs:
  measurements/fn
  transformations/fn
  metrics/fn
  measures/fn
  core/fn
  domains/fn
  # - 10 proof PDFs are 404, out of 30 PDF links
  proofs/rust/src<|MERGE_RESOLUTION|>--- conflicted
+++ resolved
@@ -2,8 +2,6 @@
 # TODO: Fix 404s
 # Note: These are regexes
 ignore=
-<<<<<<< HEAD
-=======
   # External:
   # crates.io returns 404 to curl and wget, but works in browser.
   # JS sniffing is involved? Easiest just to leave this ignore in place.
@@ -12,7 +10,6 @@
   # Binder is returning intermittant 500s.
   https://mybinder.org
 
->>>>>>> 544681c7
   # Internal:
   # - Rust function docs:
   measurements/fn
