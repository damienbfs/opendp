--- conflicted
+++ resolved
@@ -10,12 +10,7 @@
 .. toctree::
    :maxdepth: 1
 
-<<<<<<< HEAD
    Python API User Guide <user-guide/index>
    Python API Reference <python/index>
-   Rust API Reference <https://docs.rs/opendp>
-=======
-   Python API <python/index>
-   R API <https://docs.opendp.org/en/stable/api/r>
-   Rust API <https://docs.rs/opendp>
->>>>>>> 78eb181a
+   R API Reference <https://docs.opendp.org/en/stable/api/r>
+   Rust API Reference <https://docs.rs/opendp>