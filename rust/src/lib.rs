//! A library for working with differential privacy.
//!
//! This library implements the framework described in the paper,
//! [A Programming Framework for OpenDP](https://projects.iq.harvard.edu/files/opendp/files/opendp_programming_framework_11may2020_1_01.pdf).
//! OpenDP (the library) is part of the larger [OpenDP Project](https://opendp.org).
//!
//! [`Domain`]: core::Domain
//! [`Domain::Carrier`]: core::Domain::Carrier
//! [`Function`]: core::Function
//! [`Metric`]: core::Metric
//! [`Measure`]: core::Measure
//! [`PrivacyMap`]: core::PrivacyMap
//! [`StabilityMap`]: core::StabilityMap
//! [`Measurement`]: core::Measurement
//! [`Transformation`]: core::Transformation
//!
//! # Overview
//!
//! OpenDP provides three main concepts:
//! * A flexible architecture for modeling privacy-preserving computations.
//! * Implementations of several common algorithms for statistical analysis and data manipulation, which can be used
//! out-of-the-box to assemble DP applications.
//! * Facilities for extending OpenDP with new algorithms, privacy models, etc.
//!
//! # User Guide
//!
//! A more thorough User Guide [can be found on the docs website](https://docs.opendp.org/en/stable/user/index.html).
//!
//! OpenDP applications are created by using constructors and combinators to create private computation pipelines.
//! These can be written directly in Rust, or by using a language binding that uses OpenDP through an FFI interface.
//! Python is the first language binding available, but we plan to add others in the future.
//!
//!
//! ## Rust Application Example
//!
//! Here's a simple example of using OpenDP from Rust to create a private sum:
//! ```
//! use opendp::error::Fallible;
//!
//! #[cfg(all(feature = "untrusted", feature = "partials"))]
//! pub fn example() -> Fallible<()> {
//!     use opendp::transformations::{make_split_lines, then_cast_default, make_cast_default, then_clamp, then_sum};
//!     use opendp::combinators::{make_chain_tt, make_chain_mt};
//!     use opendp::measurements::then_base_laplace;
//!
//!     let data = "56\n15\n97\n56\n6\n17\n2\n19\n16\n50".to_owned();
//!     let bounds = (0.0, 100.0);
//!     let epsilon = 1.0;
//!     // remove some epsilon to account for floating-point error
//!     let sigma = (bounds.1 - bounds.0) / (epsilon - 0.0001);
//!
//!     // Construct a Transformation to parse a csv string.
//!     let split_lines = make_split_lines()?;
//!
//!     // The next transformation wants to conform with the output domain and metric from `split_lines`.
//!     let cast = make_cast_default::<_, String, f64>(
//!         split_lines.output_domain.clone(),
//!         split_lines.output_metric.clone())?;
//!
//!     // Since the domain and metric conforms, these two transformations may be chained.
//!     let load_numbers = make_chain_tt(&cast, &split_lines)?;
//!      
//!     // You can use the more convenient `>>` notation to chain instead.
//!     // When you use the `then_` version of the constructor,
//!     //     the `>>` operator will automatically fill the input domain and metric from the previous transformation.
//!     let load_and_clamp = load_numbers >> then_clamp(bounds);
//!     
//!     // After chaining, the resulting transformation is wrapped in a `Result`.
//!     let load_and_sum = (load_and_clamp >> then_sum())?;
//!
//!     // Construct a Measurement to calculate a noisy sum.
//!     let noisy_sum = load_and_sum >> then_base_laplace(sigma, None);
//!
//!     // The same measurement, written more succinctly:
//!     let noisy_sum = (
//!         make_split_lines()? >>
//!         then_cast_default() >>
//!         then_clamp(bounds) >>
//!         then_sum() >>
//!         then_base_laplace(sigma, None)
//!     )?;
//!
//!     // Check that the pipeline is (1, 1.0)-close
//!     assert!(noisy_sum.check(&1, &epsilon)?);
//!
//!     // Make a 1.0-epsilon-DP release
//!     let release = noisy_sum.invoke(&data)?;
//!     println!("release = {}", release);
//!     Ok(())
//! }
//! #[cfg(all(feature = "untrusted", feature = "partials"))]
//! example().unwrap();
//! ```
//!
//! # Contributor Guide
//!
//! A more thorough Contributor Guide [can be found on the docs website](https://docs.opendp.org/en/stable/contributor/index.html).
//!
//! ## Adding Constructors
//!
//! Measurement constructors go in the module [`crate::measurements`],
//! Transformation constructors in the module [`crate::transformations`], and
//! Combinator constructors in the module [`crate::combinators`].
//!
//! There are two code steps to adding a constructor function: Writing the function itself, and adding the FFI wrapper.
//!
//! ### Writing Constructors
//!
//! Constructors are functions that take some parameters and return a valid [`Measurement`] or [`Transformation`].
//! They typically follow a common pattern:
//! 1. Choose the appropriate input and output [`Domain`].
//! 2. Write a closure that implements the [`Function`].
//! 3. Choose the appropriate input and output [`Metric`]/[`Measure`].
//! 4. Write a closure that implements the [`PrivacyMap`]/[`StabilityMap`].
//!
//! #### Example Transformation Constructor
//! ```
//!# use opendp::core::{Transformation, StabilityMap, Function};
//!# use opendp::metrics::AbsoluteDistance;
//!# use opendp::domains::AtomDomain;
//! pub fn make_i32_identity() -> Transformation<AtomDomain<i32>, AtomDomain<i32>, AbsoluteDistance<i32>, AbsoluteDistance<i32>> {
//!     let input_domain = AtomDomain::default();
//!     let output_domain = AtomDomain::default();
//!     let function = Function::new(|arg: &i32| -> i32 { *arg });
//!     let input_metric = AbsoluteDistance::default();
//!     let output_metric = AbsoluteDistance::default();
//!     let stability_map = StabilityMap::new_from_constant(1);
//!     Transformation::new(input_domain, output_domain, function, input_metric, output_metric, stability_map).unwrap()
//! }
//! make_i32_identity();
//! ```
//!
//! #### Input and Output Types
//!
//! The [`Function`] created in a constructor is allowed to have any type for its input and output [`Domain::Carrier`].
//! There's no need for special data carrying wrappers. The glue code in the FFI layer handles this transparently.
//! However, the most common are the Rust primitives (e.g., `i32`, `f64`, etc.), and collections of the primitives
//! (`Vec<i32>`, `HashMap<String, f64>`).
//!
//!
//! #### Handling Generics
//!
//! [`Measurement`]/[`Transformation`] constructors are allowed to be generic! Typically, this means that the type parameter on the
//! constructor will determine type of the input or output [`Domain::Carrier`] (or the generic type within, for instance the `i32` of `Vec<i32>`).

#![allow(clippy::just_underscores_and_digits)]
#![allow(clippy::type_complexity)]
#![cfg_attr(feature = "ffi", allow(clippy::upper_case_acronyms))]
#![cfg_attr(feature = "ffi", allow(non_snake_case))]
#![recursion_limit = "512"]

// create clones of variables that are free to be consumed by a closure
// Once we have things using `enclose!` that are outside of `contrib`, this should specify `feature="ffi"`.
#[cfg(feature = "contrib")]
macro_rules! enclose {
    ( $x:ident, $y:expr ) => (enclose!(($x), $y));
    ( ($( $x:ident ),*), $y:expr ) => {
        {
            $(let $x = $x.clone();)*
            $y
        }
    };
}

// #![feature(trace_macros)]
// trace_macros!(true);

#[cfg(feature = "ffi")]
#[macro_use]
pub mod ffi;
#[cfg(feature = "ffi")]
#[macro_use]
extern crate lazy_static;

#[macro_use]
pub mod error;

pub mod accuracy;
pub mod combinators;
pub mod core;
pub mod data;
pub mod domains;
#[cfg(feature = "contrib")]
pub mod interactive;
pub mod measurements;
pub mod measures;
pub mod metrics;
pub mod traits;
<<<<<<< HEAD
pub mod trans;
pub mod comb;
pub mod accuracy;
pub mod utils;
=======
pub mod transformations;
>>>>>>> 56d6c16a
<|MERGE_RESOLUTION|>--- conflicted
+++ resolved
@@ -186,11 +186,5 @@
 pub mod measures;
 pub mod metrics;
 pub mod traits;
-<<<<<<< HEAD
-pub mod trans;
-pub mod comb;
-pub mod accuracy;
 pub mod utils;
-=======
-pub mod transformations;
->>>>>>> 56d6c16a
+pub mod transformations;