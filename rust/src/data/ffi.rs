--- conflicted
+++ resolved
@@ -145,11 +145,8 @@
                 "String" => raw_to_vec_string(raw),
                 "AnyMeasurementPtr" => raw_to_vec::<AnyMeasurementPtr>(raw),
                 "AnyTransformationPtr" => raw_to_vec::<AnyTransformationPtr>(raw),
-<<<<<<< HEAD
-=======
                 "(f32, f32)" => raw_to_vec_obj::<(f32, f32)>(raw),
                 "(f64, f64)" => raw_to_vec_obj::<(f64, f64)>(raw),
->>>>>>> a617a93e
                 "SeriesDomain" => raw_to_vec::<AnyDomainPtr>(raw),
                 _ => dispatch!(raw_to_vec, [(element, @primitives)], (raw)),
             }
