[workspace.package]
version = "0.9.2-dev"
license-file = "../LICENSE"
readme = "../README.md"
homepage = "https://opendp.org/"
repository = "https://github.com/opendp/opendp"
authors = ["The OpenDP Project <info@opendp.org>"]
edition = "2021"
rust-version = "1.64.0" # MSRV via `cargo install cargo-msrv && cargo msrv --min 1.49.0 -- cargo check --features=untrusted,bindings`

[workspace]
members = [".", "opendp_derive", "opendp_tooling"]

[workspace.dependencies]
syn = { version = "1.0", features = ["full", "parsing"] }
quote = { version = "1.0" }
proc-macro2 = { version = "1.0" }

[package]
name = "opendp"
description = "A library of differential privacy algorithms for the statistical analysis of sensitive private data."
build = "build/main.rs"
version.workspace = true
license-file.workspace = true
readme.workspace = true
homepage.workspace = true
repository.workspace = true
authors.workspace = true
edition.workspace = true
rust-version.workspace = true

exclude = ["windows/*"]

[dependencies]
opendp_derive = { path = "opendp_derive", version = "0.9.2-dev" }
rand = "0.7.3"
num = "0.3.1"
thiserror = "1.0.24"
statrs = "0.13.0"
dashu = "0.4.0"
openssl = { version = "0.10.29", features = ["vendored"], optional = true }
opendp_tooling = { path = "opendp_tooling", optional = true, version = "0.9.2-dev" }
readonly = "0.2"

lazy_static = { version = "1.4.0", optional = true }
vega_lite_4 = { version = "0.6.0", optional = true }

[build-dependencies]
opendp_tooling = { path = "opendp_tooling", optional = true, version = "0.9.2-dev" }
syn = { workspace = true, optional = true }
proc-macro2 = { workspace = true, optional = true }
cbindgen = { version = "0.20.0", optional = true }

[features]
default = ["partials", "use-openssl"]

floating-point = []
contrib = []
honest-but-curious = []
untrusted = ["floating-point", "contrib", "honest-but-curious"]

use-openssl = ["openssl"]

# for plotting in unit tests
test-plot = ["vega_lite_4"]

# include extern "C" functions in cdylib
ffi = ["lazy_static", "cbindgen"]
# execute proc macros to insert proof links
derive = ["opendp_tooling", "opendp_derive/full", "syn", "proc-macro2"]

# deprecated
bindings-python = ["bindings"]
# generate language bindings
bindings = ["ffi", "derive"]

# generate "then_xxx" functions in Rust for "make_xxx" functions whose first two arguments are the metric space
partials = ["derive", "opendp_derive/partials"]

<<<<<<< HEAD
[dev-dependencies]
cargo-tarpaulin = "0.27.3"
criterion = "0.4"

=======
>>>>>>> 1f1a6352
[lib]
crate-type = ["rlib", "cdylib", "staticlib"]

[package.metadata.docs.rs]
features = ["derive", "untrusted", "ffi"]
rustdoc-args = [
    # so that latex renders
    "--html-in-header", "katex.html",
    
    # so that proof documents are visible
    "--document-private-items"
]<|MERGE_RESOLUTION|>--- conflicted
+++ resolved
@@ -77,13 +77,10 @@
 # generate "then_xxx" functions in Rust for "make_xxx" functions whose first two arguments are the metric space
 partials = ["derive", "opendp_derive/partials"]
 
-<<<<<<< HEAD
 [dev-dependencies]
 cargo-tarpaulin = "0.27.3"
 criterion = "0.4"
 
-=======
->>>>>>> 1f1a6352
 [lib]
 crate-type = ["rlib", "cdylib", "staticlib"]
 
