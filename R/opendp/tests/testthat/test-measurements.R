library(opendp)
enable_features("contrib", "floating-point")

test_that("make_randomized_response_bool", {
  meas <- make_randomized_response_bool(0.75)

  expect_type(meas(arg = TRUE), "logical")
  expect_equal(meas(d_in = 1L), 1.0986122886681098)
})

test_that("make_laplace", {
  space <- c(atom_domain(.T = "i32"), absolute_distance(.T = "i32"))
  meas <- space |> then_laplace(1.)
  expect_type(meas(arg = 0L), "integer")
  expect_equal(meas(d_in = 1L), 1.0)

  space <- c(atom_domain(.T = "f64"), absolute_distance(.T = "f64"))
  (space |> then_laplace(1.))(arg = 0.)

  space <- c(vector_domain(atom_domain(.T = "f64")), l1_distance(.T = "f64"))
  (space |> then_laplace(1.))(arg = c(0., 1.))

  space <- c(vector_domain(atom_domain(.T = "int")), l1_distance(.T = "int"))
  (space |> then_laplace(1.))(arg = c(0L, 1L))
})

<<<<<<< HEAD
test_that("make_base_geometric", {
  space <- c(atom_domain(.T = "i32"), absolute_distance(.T = "i32"))
  meas <- space |> then_base_geometric(1., bounds = c(0L, 2L))
  expect_type(meas(arg = 0L), "integer")
  expect_equal(meas(d_in = 1L), 1.0)
})

test_that("make_base_laplace", {
  space <- c(atom_domain(.T = "f64"), absolute_distance(.T = "f64"))
  meas <- space |> then_base_laplace(1., k = -40L)
  expect_type(meas(arg = 0), "double")
  expect_equal(meas(d_in = 1), 1.0)
})

test_that("make_base_discrete_laplace", {
  space <- c(atom_domain(.T = "i32"), absolute_distance(.T = "i32"))
  meas <- space |> then_base_discrete_laplace(1.)
  expect_type(meas(arg = 0L), "integer")
  expect_equal(meas(d_in = 1L), 1.0)
})

test_that("test_base_gaussian_curve", {
  input_space <- c(atom_domain(.T = f64), absolute_distance(.T = f64))
  meas <- make_zCDP_to_approxDP(input_space |> then_base_gaussian(4.))
  curve <- meas(d_in = 1.)
  expect_equal(curve(delta = 0.), Inf)
  expect_equal(curve(delta = 1e-3), 0.6880024554878086)
  expect_equal(curve(delta = 1.), 0.)

  curve <- make_zCDP_to_approxDP(input_space |> then_base_gaussian(4.))(d_in = 0.0)
  expect_equal(curve(delta = 0.0), 0.0)
  expect_error(curve(delta = -0.0))

  curve <- make_zCDP_to_approxDP(input_space |> then_base_gaussian(0.))(d_in = 1.0)
  expect_equal(curve(delta = 0.0), Inf)
  expect_equal(curve(delta = 0.1), Inf)

  curve <- make_zCDP_to_approxDP(input_space |> then_base_gaussian(0.))(d_in = 0.0)
  expect_equal(curve(delta = 0.0), 0.0)
  expect_equal(curve(delta = 0.1), 0.0)
})

test_that("test_base_gaussian_search", {
  input_space <- c(atom_domain(.T = f64), absolute_distance(.T = f64))

  make_smd_gauss <- function(scale, delta) {
    make_fix_delta(make_zCDP_to_approxDP(input_space |> then_base_gaussian(scale)), delta)
  }
=======
test_that("make_geometric", {
    space <- c(atom_domain(.T = "i32"), absolute_distance(.T = "i32"))
    meas <- space |> then_geometric(1., bounds = c(0L, 2L))
    expect_equal(typeof(meas(arg = 0L)), "integer")
    expect_equal(meas(d_in = 1L), 1.0)
    # print(jsonlite::toJSON(to_ast(meas), pretty = TRUE))
})

test_that("make_laplace", {
    space <- c(atom_domain(.T = "f64"), absolute_distance(.T = "f64"))
    meas <- space |> then_laplace(1., k = -40L)
    expect_equal(typeof(meas(arg = 0)), "double")
    expect_equal(meas(d_in = 1), 1.0)
})

test_that("make_discrete_laplace", {
    space <- c(atom_domain(.T = "i32"), absolute_distance(.T = "i32"))
    meas <- space |> then_laplace(1.)
    expect_equal(typeof(meas(arg = 0L)), "integer")
    expect_equal(meas(d_in = 1L), 1.0)
})

test_that("test_gaussian_curve", {
    input_space <- c(atom_domain(.T = f64), absolute_distance(.T = f64))
    meas <- make_zCDP_to_approxDP(input_space |> then_gaussian(4.))
    curve <- meas(d_in = 1.)
    expect_equal(curve(delta = 0.), Inf)
    expect_equal(curve(delta = 1e-3), 0.6880024554878086)
    expect_equal(curve(delta = 1.), 0.)

    curve <- make_zCDP_to_approxDP(input_space |> then_gaussian(4.))(d_in = 0.0)
    expect_equal(curve(delta = 0.0), 0.0)
    expect_error(curve(delta = -0.0))

    curve <- make_zCDP_to_approxDP(input_space |> then_gaussian(0.))(d_in = 1.0)
    expect_equal(curve(delta = 0.0), Inf)
    expect_equal(curve(delta = 0.1), Inf)

    curve <- make_zCDP_to_approxDP(input_space |> then_gaussian(0.))(d_in = 0.0)
    expect_equal(curve(delta = 0.0), 0.0)
    expect_equal(curve(delta = 0.1), 0.0)
})

test_that("test_gaussian_search", {
    input_space <- c(atom_domain(.T = f64), absolute_distance(.T = f64))

    make_smd_gauss <- function(scale, delta) {
        make_fix_delta(make_zCDP_to_approxDP(input_space |> then_gaussian(scale)), delta)
    }
>>>>>>> fbaf6354

  fixed_meas <- make_smd_gauss(1., 1e-5)
  fixed_meas(d_in = 1.)

  scale <- binary_search_param(
    function(s) make_smd_gauss(s, 1e-5),
    d_in = 1., d_out = c(1., 1e-5)
  )
  expect_equal(make_smd_gauss(scale, 1e-5)(d_in = 1.)[[1]], 1.)
})

<<<<<<< HEAD
test_that("test_base_laplace", {
  input_space <- c(atom_domain(.T = f64), absolute_distance(.T = f64))
  meas <- input_space |> then_base_laplace(10.5)
  meas(arg = 100.)
  expect_lt(meas(d_in = 1.), 0.096)
})

test_that("test_base_vector_laplace", {
  input_space <- c(vector_domain(atom_domain(.T = f64)), l1_distance(.T = f64))
  meas <- input_space |> then_base_laplace(scale = 10.5)
  meas(arg = c(80., 90., 100.))
  expect_lt(meas(d_in = 1.), 1.3)
})

test_that("test_base_gaussian_smoothed_max_divergence", {
  input_space <- c(atom_domain(.T = f64), absolute_distance(.T = f64))
  meas <- make_zCDP_to_approxDP(input_space |> then_base_gaussian(scale = 10.5))
  meas(arg = 100.)
=======
test_that("test_laplace", {
    input_space <- c(atom_domain(.T = f64), absolute_distance(.T = f64))
    meas <- input_space |> then_laplace(10.5)
    meas(arg = 100.)
    expect_lt(meas(d_in = 1.), .096)
})

test_that("test_vector_laplace", {
    input_space <- c(vector_domain(atom_domain(.T = f64)), l1_distance(.T = f64))
    meas <- input_space |> then_laplace(scale = 10.5)
    meas(arg = c(80., 90., 100.))
    expect_lt(meas(d_in = 1.), 1.3)
})

test_that("test_gaussian_smoothed_max_divergence", {
    input_space <- c(atom_domain(.T = f64), absolute_distance(.T = f64))
    meas <- make_zCDP_to_approxDP(input_space |> then_gaussian(scale = 10.5))
    meas(arg = 100.)
>>>>>>> fbaf6354

  epsilon <- meas(d_in = 1.)(delta = 0.000001)
  expect_gt(epsilon, 0.4)
})

<<<<<<< HEAD
test_that("test_base_gaussian_zcdp", {
  input_space <- c(atom_domain(.T = f64), absolute_distance(.T = f64))
  meas <- input_space |> then_base_gaussian(scale = 1.5, .MO = "ZeroConcentratedDivergence<f64>")
  meas(arg = 100.)
=======
test_that("test_gaussian_zcdp", {
    input_space <- c(atom_domain(.T = f64), absolute_distance(.T = f64))
    meas <- input_space |> then_gaussian(scale = 1.5, .MO = "ZeroConcentratedDivergence<f64>")
    meas(arg = 100.)
>>>>>>> fbaf6354

  expect_lt(meas(d_in = 1.), 0.223)
})

<<<<<<< HEAD
test_that("test_base_vector_gaussian", {
  delta <- 0.000001
  input_space <- c(vector_domain(atom_domain(.T = f64)), l2_distance(.T = f64))
  meas <- make_fix_delta(
    make_zCDP_to_approxDP(
      input_space |> then_base_gaussian(scale = 10.5)
    ), delta
  )
  meas(arg = c(80., 90., 100.))
  expect_lt(meas(d_in = 1.)[[1]], 0.6)
})

test_that("test_base_geometric", {
  input_space <- c(atom_domain(.T = i32), absolute_distance(.T = i32))
  meas <- input_space |> then_base_geometric(scale = 2., bounds = c(1L, 10L))
  meas(arg = 100L)
  expect_lte(meas(d_in = 1L), 0.5)
  expect_gt(meas(d_in = 1L), 0.49999)

  meas <- input_space |> then_base_geometric(scale = 2.)
  meas(arg = 100L)
  expect_lte(meas(d_in = 1L), 0.5)
  expect_gt(meas(d_in = 1L), 0.49999)
})

test_that("test_base_discrete_laplace", {
  meas <- make_base_discrete_laplace(atom_domain(.T = i32), absolute_distance(.T = i32), scale = 2.)
  meas(arg = 100L)
  expect_lte(meas(d_in = 1L), 0.5)
  expect_gt(meas(d_in = 1L), 0.49999)
})

test_that("test_base_discrete_laplace_cks20", {
  meas <- make_base_discrete_laplace_cks20(atom_domain(.T = i32), absolute_distance(.T = i32), scale = 2.)
  meas(arg = 100L)
  expect_lte(meas(d_in = 1L), 0.5)
  expect_gt(meas(d_in = 1L), 0.49999)
})

test_that("test_base_vector_discrete_laplace_cks20", {
  input_space <- c(vector_domain(atom_domain(.T = i32)), l1_distance(.T = i32))
  meas <- input_space |> then_base_discrete_laplace_cks20(scale = 2.)
  meas(arg = c(100L, 10L, 12L))
  expect_lte(meas(d_in = 1L), 0.5)
  expect_gt(meas(d_in = 1L), 0.49999)
})

test_that("test_base_discrete_laplace_linear", {
  input_space <- c(atom_domain(.T = i32), absolute_distance(.T = i32))
  meas <- input_space |> then_base_discrete_laplace_linear(scale = 2., bounds = c(1L, 10L))
  meas(arg = 100L)
  expect_lte(meas(d_in = 1L), 0.5)
  expect_gt(meas(d_in = 1L), 0.49999)
})

test_that("test_base_vector_discrete_laplace", {
  input_space <- c(vector_domain(atom_domain(.T = i32)), l1_distance(.T = i32))
  meas <- input_space |> then_base_discrete_laplace(scale = 2.)
  meas(arg = c(100L, 10L, 12L))
  expect_lte(meas(d_in = 1L), 0.5)
  expect_gt(meas(d_in = 1L), 0.49999)
})

test_that("test_base_discrete_gaussian", {
  input_space <- c(atom_domain(.T = i32), absolute_distance(.T = i32))
  meas <- input_space |> then_base_discrete_gaussian(scale = 2.)
  meas(arg = 100L)
  expect_equal(meas(d_in = 1L), 0.125)
})

test_that("test_base_vector_discrete_gaussian", {
  input_space <- c(vector_domain(atom_domain(.T = i32)), l2_distance(.T = f64))
  meas <- input_space |> then_base_discrete_gaussian(scale = 2.)
  meas(arg = c(100L, 10L, 12L))
  expect_lte(meas(d_in = 1.), 0.125)
  expect_gt(meas(d_in = 1.), 0.124)
})

test_that("test_base_laplace_threshold", {
  input_space <- c(vector_domain(atom_domain(.T = String)), symmetric_distance())
  meas <- input_space |>
    then_count_by(.MO = "L1Distance<f64>", .TV = f64) |>
    then_base_laplace_threshold(scale = 2., threshold = 28.)
=======
test_that("test_vector_gaussian", {
    delta <- .000001
    input_space <- c(vector_domain(atom_domain(.T = f64)), l2_distance(.T = f64))
    meas <- make_fix_delta(
        make_zCDP_to_approxDP(
            input_space |> then_gaussian(scale = 10.5)
        ), delta
    )
    meas(arg = c(80., 90., 100.))
    expect_lt(meas(d_in = 1.)[[1]], 0.6)
})

test_that("test_geometric", {
    input_space <- c(atom_domain(.T = i32), absolute_distance(.T = i32))
    meas <- input_space |> then_geometric(scale = 2., bounds = c(1L, 10L))
    meas(arg = 100L)
    expect_lte(meas(d_in = 1L), 0.5)
    expect_gt(meas(d_in = 1L), 0.49999)

    meas <- input_space |> then_geometric(scale = 2.)
    meas(arg = 100L)
    expect_lte(meas(d_in = 1L), 0.5)
    expect_gt(meas(d_in = 1L), 0.49999)
})

test_that("test_discrete_laplace", {
    meas <- make_laplace(atom_domain(.T = i32), absolute_distance(.T = i32), scale = 2.)
    meas(arg = 100L)
    expect_lte(meas(d_in = 1L), 0.5)
    expect_gt(meas(d_in = 1L), 0.49999)
})

test_that("test_vector_discrete_laplace_cks20", {
    input_space <- c(vector_domain(atom_domain(.T = i32)), l1_distance(.T = i32))
    meas <- input_space |> then_laplace(scale = 2.)
    meas(arg = c(100L, 10L, 12L))
    expect_lte(meas(d_in = 1L), 0.5)
    expect_gt(meas(d_in = 1L), 0.49999)
})

test_that("test_geometric", {
    input_space <- c(atom_domain(.T = i32), absolute_distance(.T = i32))
    meas <- input_space |> then_geometric(scale = 2., bounds = c(1L, 10L))
    meas(arg = 100L)
    expect_lte(meas(d_in = 1L), 0.5)
    expect_gt(meas(d_in = 1L), 0.49999)
})

test_that("test_vector_discrete_laplace", {
    input_space <- c(vector_domain(atom_domain(.T = i32)), l1_distance(.T = i32))
    meas <- input_space |> then_laplace(scale = 2.)
    meas(arg = c(100L, 10L, 12L))
    expect_lte(meas(d_in = 1L), 0.5)
    expect_gt(meas(d_in = 1L), 0.49999)
})

test_that("test_discrete_gaussian", {
    input_space <- c(atom_domain(.T = i32), absolute_distance(.T = i32))
    meas <- input_space |> then_gaussian(scale = 2.)
    meas(arg = 100L)
    expect_equal(meas(d_in = 1L), 0.125)
})

test_that("test_vector_discrete_gaussian", {
    input_space <- c(vector_domain(atom_domain(.T = i32)), l2_distance(.T = f64))
    meas <- input_space |> then_gaussian(scale = 2.)
    meas(arg = c(100L, 10L, 12L))
    expect_lte(meas(d_in = 1.), 0.125)
    expect_gt(meas(d_in = 1.), 0.124)
})

test_that("test_laplace_threshold", {
    input_space <- c(vector_domain(atom_domain(.T = String)), symmetric_distance())
    meas <- input_space |>
        then_count_by(.MO = "L1Distance<f64>", .TV = f64) |>
        then_base_laplace_threshold(scale = 2., threshold = 28.)
>>>>>>> fbaf6354

  meas(arg = c(rep("CAT_A", each = 20), rep("CAT_B", each = 10)))

  expect_lte(meas(d_in = 1L)[[1]], 1.0)
})

test_that("test_randomized_response", {
  meas <- make_randomized_response(categories = c("A", "B", "C", "D"), prob = 0.75)
  meas(arg = "A")
  expect_lte(meas(d_in = 1L), log(9.))
  expect_gt(meas(d_in = 1L), log(8.999))
})

test_that("test_randomized_response_bool", {
  meas <- make_randomized_response_bool(prob = 0.75)
  meas(arg = TRUE)
  expect_lte(meas(d_in = 1L), log(3.))
  expect_gt(meas(d_in = 1L), log(2.999))
})

test_that("test_gaussian", {
  input_space <- c(atom_domain(.T = i32), absolute_distance(.T = f64))
  expect_equal(class((input_space |> then_gaussian(1.))(arg = 1L)), "integer") # nolint: expect_s3_class_linter.
  # Both expect_s3_class and expect_s4_class failed.
  # Not sure which we are using, and which we expect to pass.

  input_space <- c(atom_domain(.T = f64), absolute_distance(.T = f64))
  (input_space |> then_gaussian(1.))(arg = 1.)

  input_space <- c(vector_domain(atom_domain(.T = i32)), l2_distance(.T = f64))
  (input_space |> then_gaussian(1.))(arg = c(1L, 2L, 3L))

  input_space <- c(vector_domain(atom_domain(.T = f64)), l2_distance(.T = f64))
  (input_space |> then_gaussian(1.))(arg = c(1., 2., 3.))
})<|MERGE_RESOLUTION|>--- conflicted
+++ resolved
@@ -24,56 +24,6 @@
   (space |> then_laplace(1.))(arg = c(0L, 1L))
 })
 
-<<<<<<< HEAD
-test_that("make_base_geometric", {
-  space <- c(atom_domain(.T = "i32"), absolute_distance(.T = "i32"))
-  meas <- space |> then_base_geometric(1., bounds = c(0L, 2L))
-  expect_type(meas(arg = 0L), "integer")
-  expect_equal(meas(d_in = 1L), 1.0)
-})
-
-test_that("make_base_laplace", {
-  space <- c(atom_domain(.T = "f64"), absolute_distance(.T = "f64"))
-  meas <- space |> then_base_laplace(1., k = -40L)
-  expect_type(meas(arg = 0), "double")
-  expect_equal(meas(d_in = 1), 1.0)
-})
-
-test_that("make_base_discrete_laplace", {
-  space <- c(atom_domain(.T = "i32"), absolute_distance(.T = "i32"))
-  meas <- space |> then_base_discrete_laplace(1.)
-  expect_type(meas(arg = 0L), "integer")
-  expect_equal(meas(d_in = 1L), 1.0)
-})
-
-test_that("test_base_gaussian_curve", {
-  input_space <- c(atom_domain(.T = f64), absolute_distance(.T = f64))
-  meas <- make_zCDP_to_approxDP(input_space |> then_base_gaussian(4.))
-  curve <- meas(d_in = 1.)
-  expect_equal(curve(delta = 0.), Inf)
-  expect_equal(curve(delta = 1e-3), 0.6880024554878086)
-  expect_equal(curve(delta = 1.), 0.)
-
-  curve <- make_zCDP_to_approxDP(input_space |> then_base_gaussian(4.))(d_in = 0.0)
-  expect_equal(curve(delta = 0.0), 0.0)
-  expect_error(curve(delta = -0.0))
-
-  curve <- make_zCDP_to_approxDP(input_space |> then_base_gaussian(0.))(d_in = 1.0)
-  expect_equal(curve(delta = 0.0), Inf)
-  expect_equal(curve(delta = 0.1), Inf)
-
-  curve <- make_zCDP_to_approxDP(input_space |> then_base_gaussian(0.))(d_in = 0.0)
-  expect_equal(curve(delta = 0.0), 0.0)
-  expect_equal(curve(delta = 0.1), 0.0)
-})
-
-test_that("test_base_gaussian_search", {
-  input_space <- c(atom_domain(.T = f64), absolute_distance(.T = f64))
-
-  make_smd_gauss <- function(scale, delta) {
-    make_fix_delta(make_zCDP_to_approxDP(input_space |> then_base_gaussian(scale)), delta)
-  }
-=======
 test_that("make_geometric", {
     space <- c(atom_domain(.T = "i32"), absolute_distance(.T = "i32"))
     meas <- space |> then_geometric(1., bounds = c(0L, 2L))
@@ -123,7 +73,6 @@
     make_smd_gauss <- function(scale, delta) {
         make_fix_delta(make_zCDP_to_approxDP(input_space |> then_gaussian(scale)), delta)
     }
->>>>>>> fbaf6354
 
   fixed_meas <- make_smd_gauss(1., 1e-5)
   fixed_meas(d_in = 1.)
@@ -135,26 +84,6 @@
   expect_equal(make_smd_gauss(scale, 1e-5)(d_in = 1.)[[1]], 1.)
 })
 
-<<<<<<< HEAD
-test_that("test_base_laplace", {
-  input_space <- c(atom_domain(.T = f64), absolute_distance(.T = f64))
-  meas <- input_space |> then_base_laplace(10.5)
-  meas(arg = 100.)
-  expect_lt(meas(d_in = 1.), 0.096)
-})
-
-test_that("test_base_vector_laplace", {
-  input_space <- c(vector_domain(atom_domain(.T = f64)), l1_distance(.T = f64))
-  meas <- input_space |> then_base_laplace(scale = 10.5)
-  meas(arg = c(80., 90., 100.))
-  expect_lt(meas(d_in = 1.), 1.3)
-})
-
-test_that("test_base_gaussian_smoothed_max_divergence", {
-  input_space <- c(atom_domain(.T = f64), absolute_distance(.T = f64))
-  meas <- make_zCDP_to_approxDP(input_space |> then_base_gaussian(scale = 10.5))
-  meas(arg = 100.)
-=======
 test_that("test_laplace", {
     input_space <- c(atom_domain(.T = f64), absolute_distance(.T = f64))
     meas <- input_space |> then_laplace(10.5)
@@ -173,112 +102,19 @@
     input_space <- c(atom_domain(.T = f64), absolute_distance(.T = f64))
     meas <- make_zCDP_to_approxDP(input_space |> then_gaussian(scale = 10.5))
     meas(arg = 100.)
->>>>>>> fbaf6354
 
   epsilon <- meas(d_in = 1.)(delta = 0.000001)
   expect_gt(epsilon, 0.4)
 })
 
-<<<<<<< HEAD
-test_that("test_base_gaussian_zcdp", {
-  input_space <- c(atom_domain(.T = f64), absolute_distance(.T = f64))
-  meas <- input_space |> then_base_gaussian(scale = 1.5, .MO = "ZeroConcentratedDivergence<f64>")
-  meas(arg = 100.)
-=======
 test_that("test_gaussian_zcdp", {
     input_space <- c(atom_domain(.T = f64), absolute_distance(.T = f64))
     meas <- input_space |> then_gaussian(scale = 1.5, .MO = "ZeroConcentratedDivergence<f64>")
     meas(arg = 100.)
->>>>>>> fbaf6354
 
   expect_lt(meas(d_in = 1.), 0.223)
 })
 
-<<<<<<< HEAD
-test_that("test_base_vector_gaussian", {
-  delta <- 0.000001
-  input_space <- c(vector_domain(atom_domain(.T = f64)), l2_distance(.T = f64))
-  meas <- make_fix_delta(
-    make_zCDP_to_approxDP(
-      input_space |> then_base_gaussian(scale = 10.5)
-    ), delta
-  )
-  meas(arg = c(80., 90., 100.))
-  expect_lt(meas(d_in = 1.)[[1]], 0.6)
-})
-
-test_that("test_base_geometric", {
-  input_space <- c(atom_domain(.T = i32), absolute_distance(.T = i32))
-  meas <- input_space |> then_base_geometric(scale = 2., bounds = c(1L, 10L))
-  meas(arg = 100L)
-  expect_lte(meas(d_in = 1L), 0.5)
-  expect_gt(meas(d_in = 1L), 0.49999)
-
-  meas <- input_space |> then_base_geometric(scale = 2.)
-  meas(arg = 100L)
-  expect_lte(meas(d_in = 1L), 0.5)
-  expect_gt(meas(d_in = 1L), 0.49999)
-})
-
-test_that("test_base_discrete_laplace", {
-  meas <- make_base_discrete_laplace(atom_domain(.T = i32), absolute_distance(.T = i32), scale = 2.)
-  meas(arg = 100L)
-  expect_lte(meas(d_in = 1L), 0.5)
-  expect_gt(meas(d_in = 1L), 0.49999)
-})
-
-test_that("test_base_discrete_laplace_cks20", {
-  meas <- make_base_discrete_laplace_cks20(atom_domain(.T = i32), absolute_distance(.T = i32), scale = 2.)
-  meas(arg = 100L)
-  expect_lte(meas(d_in = 1L), 0.5)
-  expect_gt(meas(d_in = 1L), 0.49999)
-})
-
-test_that("test_base_vector_discrete_laplace_cks20", {
-  input_space <- c(vector_domain(atom_domain(.T = i32)), l1_distance(.T = i32))
-  meas <- input_space |> then_base_discrete_laplace_cks20(scale = 2.)
-  meas(arg = c(100L, 10L, 12L))
-  expect_lte(meas(d_in = 1L), 0.5)
-  expect_gt(meas(d_in = 1L), 0.49999)
-})
-
-test_that("test_base_discrete_laplace_linear", {
-  input_space <- c(atom_domain(.T = i32), absolute_distance(.T = i32))
-  meas <- input_space |> then_base_discrete_laplace_linear(scale = 2., bounds = c(1L, 10L))
-  meas(arg = 100L)
-  expect_lte(meas(d_in = 1L), 0.5)
-  expect_gt(meas(d_in = 1L), 0.49999)
-})
-
-test_that("test_base_vector_discrete_laplace", {
-  input_space <- c(vector_domain(atom_domain(.T = i32)), l1_distance(.T = i32))
-  meas <- input_space |> then_base_discrete_laplace(scale = 2.)
-  meas(arg = c(100L, 10L, 12L))
-  expect_lte(meas(d_in = 1L), 0.5)
-  expect_gt(meas(d_in = 1L), 0.49999)
-})
-
-test_that("test_base_discrete_gaussian", {
-  input_space <- c(atom_domain(.T = i32), absolute_distance(.T = i32))
-  meas <- input_space |> then_base_discrete_gaussian(scale = 2.)
-  meas(arg = 100L)
-  expect_equal(meas(d_in = 1L), 0.125)
-})
-
-test_that("test_base_vector_discrete_gaussian", {
-  input_space <- c(vector_domain(atom_domain(.T = i32)), l2_distance(.T = f64))
-  meas <- input_space |> then_base_discrete_gaussian(scale = 2.)
-  meas(arg = c(100L, 10L, 12L))
-  expect_lte(meas(d_in = 1.), 0.125)
-  expect_gt(meas(d_in = 1.), 0.124)
-})
-
-test_that("test_base_laplace_threshold", {
-  input_space <- c(vector_domain(atom_domain(.T = String)), symmetric_distance())
-  meas <- input_space |>
-    then_count_by(.MO = "L1Distance<f64>", .TV = f64) |>
-    then_base_laplace_threshold(scale = 2., threshold = 28.)
-=======
 test_that("test_vector_gaussian", {
     delta <- .000001
     input_space <- c(vector_domain(atom_domain(.T = f64)), l2_distance(.T = f64))
@@ -355,7 +191,6 @@
     meas <- input_space |>
         then_count_by(.MO = "L1Distance<f64>", .TV = f64) |>
         then_base_laplace_threshold(scale = 2., threshold = 28.)
->>>>>>> fbaf6354
 
   meas(arg = c(rep("CAT_A", each = 20), rep("CAT_B", each = 10)))
 
