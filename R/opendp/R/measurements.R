# Auto-generated. Do not edit.

#' @include typing.R mod.R
NULL


#' alp queryable constructor
#'
#' Measurement to release a queryable containing a DP projection of bounded sparse data.
#'
#' The size of the projection is O(total * size_factor * scale / alpha).
#' The evaluation time of post-processing is O(beta * scale / alpha).
#'
#' `size_factor` is an optional multiplier (defaults to 50) for setting the size of the projection.
#' There is a memory/utility trade-off.
#' The value should be sufficiently large to limit hash collisions.
#'
#' [make_alp_queryable in Rust documentation.](https://docs.rs/opendp/latest/opendp/measurements/fn.make_alp_queryable.html)
#'
#' **Citations:**
#'
#' * [ALP21 Differentially Private Sparse Vectors with Low Error, Optimal Space, and Fast Access](https://arxiv.org/abs/2106.10068) Algorithm 4
#'
#' **Supporting Elements:**
#'
#' * Input Domain:   `MapDomain<AtomDomain<K>, AtomDomain<CI>>`
#' * Output Type:    `Queryable<K, CO>`
#' * Input Metric:   `L1Distance<CI>`
#' * Output Measure: `MaxDivergence<CO>`
#'
#' @concept measurements
#' @param input_domain undocumented
#' @param input_metric undocumented
#' @param scale Privacy loss parameter. This is equal to epsilon/sensitivity.
#' @param total_limit Either the true value or an upper bound estimate of the sum of all values in the input.
#' @param value_limit Upper bound on individual values (referred to as β). Entries above β are clamped.
#' @param size_factor Optional multiplier (default of 50) for setting the size of the projection.
#' @param alpha Optional parameter (default of 4) for scaling and determining p in randomized response step.
#' @param .CO undocumented
#' @return Measurement
#' @export
make_alp_queryable <- function(
  input_domain,
  input_metric,
  scale,
  total_limit,
  value_limit = NULL,
  size_factor = 50L,
  alpha = 4L,
  .CO = NULL
) {
  assert_features("contrib")

  # Standardize type arguments.
  .CO <- parse_or_infer(type_name = .CO, public_example = scale)
  .CI <- get_value_type(get_carrier_type(input_domain))
  .T.value_limit <- new_runtime_type(origin = "Option", args = list(.CI))
  .T.size_factor <- new_runtime_type(origin = "Option", args = list(u32))
  .T.alpha <- new_runtime_type(origin = "Option", args = list(u32))

  log <- new_constructor_log("make_alp_queryable", "measurements", new_hashtab(
    list("input_domain", "input_metric", "scale", "total_limit", "value_limit", "size_factor", "alpha", "CO"),
    list(input_domain, input_metric, scale, total_limit, value_limit, size_factor, alpha, .CO)
  ))

  # Assert that arguments are correctly typed.
  rt_assert_is_similar(expected = .CO, inferred = rt_infer(scale))
  rt_assert_is_similar(expected = .CI, inferred = rt_infer(total_limit))
  rt_assert_is_similar(expected = .T.value_limit, inferred = rt_infer(value_limit))
  rt_assert_is_similar(expected = .T.size_factor, inferred = rt_infer(size_factor))
  rt_assert_is_similar(expected = .T.alpha, inferred = rt_infer(alpha))

  # Call wrapper function.
  output <- .Call(
    "measurements__make_alp_queryable",
    input_domain, input_metric, scale, total_limit, value_limit, size_factor, alpha, .CO, .CI, rt_parse(.T.value_limit), rt_parse(.T.size_factor), rt_parse(.T.alpha),
    log, PACKAGE = "opendp")
  output
}

#' partial alp queryable constructor
#'
#' See documentation for [make_alp_queryable()] for details.
#'
#' @concept measurements
#' @param lhs The prior transformation or metric space.
#' @param scale Privacy loss parameter. This is equal to epsilon/sensitivity.
#' @param total_limit Either the true value or an upper bound estimate of the sum of all values in the input.
#' @param value_limit Upper bound on individual values (referred to as β). Entries above β are clamped.
#' @param size_factor Optional multiplier (default of 50) for setting the size of the projection.
#' @param alpha Optional parameter (default of 4) for scaling and determining p in randomized response step.
#' @param .CO undocumented
#' @return Measurement
#' @export
then_alp_queryable <- function(
  lhs,
  scale,
  total_limit,
  value_limit = NULL,
  size_factor = 50L,
  alpha = 4L,
  .CO = NULL
) {

  log <- new_constructor_log("then_alp_queryable", "measurements", new_hashtab(
    list("scale", "total_limit", "value_limit", "size_factor", "alpha", "CO"),
    list(scale, total_limit, value_limit, size_factor, alpha, .CO)
  ))

  make_chain_dyn(
    make_alp_queryable(
      output_domain(lhs),
      output_metric(lhs),
      scale = scale,
      total_limit = total_limit,
      value_limit = value_limit,
      size_factor = size_factor,
      alpha = alpha,
      .CO = .CO),
    lhs,
    log)
}


<<<<<<< HEAD
#' base discrete gaussian constructor
#'
#' Make a Measurement that adds noise from the discrete_gaussian(`scale`) distribution to the input.
#'
#' Valid inputs for `input_domain` and `input_metric` are:
#'
#' | `input_domain`                  | input type   | `input_metric`         |
#' | ------------------------------- | ------------ | ---------------------- |
#' | `atom_domain(T)`                | `T`          | `absolute_distance(QI)` |
#' | `vector_domain(atom_domain(T))` | `Vec<T>`     | `l2_distance(QI)`       |
#'
#' [make_base_discrete_gaussian in Rust documentation.](https://docs.rs/opendp/latest/opendp/measurements/fn.make_base_discrete_gaussian.html)
#'
#' **Supporting Elements:**
#'
#' * Input Domain:   `D`
#' * Output Type:    `D::Carrier`
#' * Input Metric:   `D::InputMetric`
#' * Output Measure: `MO`
#'
#' @concept measurements
#' @param input_domain Domain of the data type to be privatized.
#' @param input_metric Metric of the data type to be privatized.
#' @param scale Noise scale parameter for the gaussian distribution. `scale` == standard_deviation.
#' @param .MO Output measure. The only valid measure is `ZeroConcentratedDivergence<QO>`, but QO can be any float.
#' @return Measurement
#' @export
make_base_discrete_gaussian <- function(
  input_domain,
  input_metric,
  scale,
  .MO = "ZeroConcentratedDivergence<.QO>"
) {
  assert_features("contrib")

  # Standardize type arguments.
  .MO <- rt_parse(type_name = .MO, generics = list(".QO"))
  .QO <- get_atom_or_infer(.MO, scale)
  .MO <- rt_substitute(.MO, .QO = .QO)

  log <- new_constructor_log("make_base_discrete_gaussian", "measurements", new_hashtab(
    list("input_domain", "input_metric", "scale", "MO"),
    list(input_domain, input_metric, scale, .MO)
  ))

  # Assert that arguments are correctly typed.
  rt_assert_is_similar(expected = .QO, inferred = rt_infer(scale))

  # Call wrapper function.
  output <- .Call(
    "measurements__make_base_discrete_gaussian",
    input_domain, input_metric, scale, .MO, .QO,
    log, PACKAGE = "opendp")
  output
}

#' partial base discrete gaussian constructor
#'
#' See documentation for [make_base_discrete_gaussian()] for details.
#'
#' @concept measurements
#' @param lhs The prior transformation or metric space.
#' @param scale Noise scale parameter for the gaussian distribution. `scale` == standard_deviation.
#' @param .MO Output measure. The only valid measure is `ZeroConcentratedDivergence<QO>`, but QO can be any float.
#' @return Measurement
#' @export
then_base_discrete_gaussian <- function(
  lhs,
  scale,
  .MO = "ZeroConcentratedDivergence<.QO>"
) {

  log <- new_constructor_log("then_base_discrete_gaussian", "measurements", new_hashtab(
    list("scale", "MO"),
    list(scale, .MO)
  ))

  make_chain_dyn(
    make_base_discrete_gaussian(
      output_domain(lhs),
      output_metric(lhs),
      scale = scale,
      .MO = .MO),
    lhs,
    log)
}


#' base discrete laplace constructor
#'
#' Make a Measurement that adds noise from the discrete_laplace(`scale`) distribution to the input.
#'
#' Valid inputs for `input_domain` and `input_metric` are:
#'
#' | `input_domain`                  | input type   | `input_metric`         |
#' | ------------------------------- | ------------ | ---------------------- |
#' | `atom_domain(T)` (default)      | `T`          | `absolute_distance(T)` |
#' | `vector_domain(atom_domain(T))` | `Vec<T>`     | `l1_distance(T)`       |
#'
#' This uses `make_base_discrete_laplace_cks20` if scale is greater than 10, otherwise it uses `make_base_discrete_laplace_linear`.
#'
#' [make_base_discrete_laplace in Rust documentation.](https://docs.rs/opendp/latest/opendp/measurements/fn.make_base_discrete_laplace.html)
#'
#' **Citations:**
#'
#' * [GRS12 Universally Utility-Maximizing Privacy Mechanisms](https://theory.stanford.edu/~tim/papers/priv.pdf)
#' * [CKS20 The Discrete Gaussian for Differential Privacy](https://arxiv.org/pdf/2004.00010.pdf#subsection.5.2)
#'
#' **Supporting Elements:**
#'
#' * Input Domain:   `D`
#' * Output Type:    `D::Carrier`
#' * Input Metric:   `D::InputMetric`
#' * Output Measure: `MaxDivergence<QO>`
#'
#' @concept measurements
#' @param input_domain Domain of the data type to be privatized.
#' @param input_metric Metric of the data type to be privatized.
#' @param scale Noise scale parameter for the laplace distribution. `scale` == standard_deviation / sqrt(2).
#' @param .QO Data type of the output distance and scale. `f32` or `f64`.
#' @return Measurement
#' @export
make_base_discrete_laplace <- function(
  input_domain,
  input_metric,
  scale,
  .QO = NULL
) {
  assert_features("contrib")

  # Standardize type arguments.
  .QO <- parse_or_infer(type_name = .QO, public_example = scale)

  log <- new_constructor_log("make_base_discrete_laplace", "measurements", new_hashtab(
    list("input_domain", "input_metric", "scale", "QO"),
    list(input_domain, input_metric, scale, .QO)
  ))

  # Assert that arguments are correctly typed.
  rt_assert_is_similar(expected = .QO, inferred = rt_infer(scale))

  # Call wrapper function.
  output <- .Call(
    "measurements__make_base_discrete_laplace",
    input_domain, input_metric, scale, .QO,
    log, PACKAGE = "opendp")
  output
}

#' partial base discrete laplace constructor
#'
#' See documentation for [make_base_discrete_laplace()] for details.
#'
#' @concept measurements
#' @param lhs The prior transformation or metric space.
#' @param scale Noise scale parameter for the laplace distribution. `scale` == standard_deviation / sqrt(2).
#' @param .QO Data type of the output distance and scale. `f32` or `f64`.
#' @return Measurement
#' @export
then_base_discrete_laplace <- function(
  lhs,
  scale,
  .QO = NULL
) {

  log <- new_constructor_log("then_base_discrete_laplace", "measurements", new_hashtab(
    list("scale", "QO"),
    list(scale, .QO)
  ))

  make_chain_dyn(
    make_base_discrete_laplace(
      output_domain(lhs),
      output_metric(lhs),
      scale = scale,
      .QO = .QO),
    lhs,
    log)
}


#' base discrete laplace cks20 constructor
#'
#' Make a Measurement that adds noise from the discrete_laplace(`scale`) distribution to the input,
#' using an efficient algorithm on rational bignums.
#'
#' Valid inputs for `input_domain` and `input_metric` are:
#'
#' | `input_domain`                  | input type   | `input_metric`         |
#' | ------------------------------- | ------------ | ---------------------- |
#' | `atom_domain(T)` (default)      | `T`          | `absolute_distance(T)` |
#' | `vector_domain(atom_domain(T))` | `Vec<T>`     | `l1_distance(T)`       |
#'
#' [make_base_discrete_laplace_cks20 in Rust documentation.](https://docs.rs/opendp/latest/opendp/measurements/fn.make_base_discrete_laplace_cks20.html)
#'
#' **Citations:**
#'
#' * [CKS20 The Discrete Gaussian for Differential Privacy](https://arxiv.org/pdf/2004.00010.pdf#subsection.5.2)
#'
#' **Supporting Elements:**
#'
#' * Input Domain:   `D`
#' * Output Type:    `D::Carrier`
#' * Input Metric:   `D::InputMetric`
#' * Output Measure: `MaxDivergence<QO>`
#'
#' @concept measurements
#' @param input_domain undocumented
#' @param input_metric undocumented
#' @param scale Noise scale parameter for the laplace distribution. `scale` == standard_deviation / sqrt(2).
#' @param .QO Data type of the output distance and scale.
#' @return Measurement
#' @export
make_base_discrete_laplace_cks20 <- function(
  input_domain,
  input_metric,
  scale,
  .QO = NULL
) {
  assert_features("contrib")

  # Standardize type arguments.
  .QO <- parse_or_infer(type_name = .QO, public_example = scale)

  log <- new_constructor_log("make_base_discrete_laplace_cks20", "measurements", new_hashtab(
    list("input_domain", "input_metric", "scale", "QO"),
    list(input_domain, input_metric, scale, .QO)
  ))

  # Assert that arguments are correctly typed.
  rt_assert_is_similar(expected = .QO, inferred = rt_infer(scale))

  # Call wrapper function.
  output <- .Call(
    "measurements__make_base_discrete_laplace_cks20",
    input_domain, input_metric, scale, .QO,
    log, PACKAGE = "opendp")
  output
}

#' partial base discrete laplace cks20 constructor
#'
#' See documentation for [make_base_discrete_laplace_cks20()] for details.
#'
#' @concept measurements
#' @param lhs The prior transformation or metric space.
#' @param scale Noise scale parameter for the laplace distribution. `scale` == standard_deviation / sqrt(2).
#' @param .QO Data type of the output distance and scale.
#' @return Measurement
#' @export
then_base_discrete_laplace_cks20 <- function(
  lhs,
  scale,
  .QO = NULL
) {

  log <- new_constructor_log("then_base_discrete_laplace_cks20", "measurements", new_hashtab(
    list("scale", "QO"),
    list(scale, .QO)
  ))

  make_chain_dyn(
    make_base_discrete_laplace_cks20(
      output_domain(lhs),
      output_metric(lhs),
      scale = scale,
      .QO = .QO),
    lhs,
    log)
}


#' base discrete laplace linear constructor
#'
#' Make a Measurement that adds noise from the discrete_laplace(`scale`) distribution to the input,
#' using a linear-time algorithm on finite data types.
#'
#' This algorithm can be executed in constant time if bounds are passed.
#' Valid inputs for `input_domain` and `input_metric` are:
#'
#' | `input_domain`                  | input type   | `input_metric`         |
#' | ------------------------------- | ------------ | ---------------------- |
#' | `atom_domain(T)` (default)      | `T`          | `absolute_distance(T)` |
#' | `vector_domain(atom_domain(T))` | `Vec<T>`     | `l1_distance(T)`       |
#'
#' [make_base_discrete_laplace_linear in Rust documentation.](https://docs.rs/opendp/latest/opendp/measurements/fn.make_base_discrete_laplace_linear.html)
#'
#' **Citations:**
#'
#' * [GRS12 Universally Utility-Maximizing Privacy Mechanisms](https://theory.stanford.edu/~tim/papers/priv.pdf)
#'
#' **Supporting Elements:**
#'
#' * Input Domain:   `D`
#' * Output Type:    `D::Carrier`
#' * Input Metric:   `D::InputMetric`
#' * Output Measure: `MaxDivergence<QO>`
#'
#' @concept measurements
#' @param input_domain Domain of the data type to be privatized.
#' @param input_metric Metric of the data type to be privatized.
#' @param scale Noise scale parameter for the distribution. `scale` == standard_deviation / sqrt(2).
#' @param bounds Set bounds on the count to make the algorithm run in constant-time.
#' @param .QO Data type of the scale and output distance.
#' @return Measurement
#' @export
make_base_discrete_laplace_linear <- function(
  input_domain,
  input_metric,
  scale,
  bounds = NULL,
  .QO = NULL
) {
  assert_features("contrib")

  # Standardize type arguments.
  .QO <- parse_or_infer(type_name = .QO, public_example = scale)
  .T <- get_atom(get_carrier_type(input_domain))
  .OptionT <- new_runtime_type(origin = "Option", args = list(new_runtime_type(origin = "Tuple", args = list(.T, .T))))

  log <- new_constructor_log("make_base_discrete_laplace_linear", "measurements", new_hashtab(
    list("input_domain", "input_metric", "scale", "bounds", "QO"),
    list(input_domain, input_metric, scale, bounds, .QO)
  ))

  # Assert that arguments are correctly typed.
  rt_assert_is_similar(expected = .QO, inferred = rt_infer(scale))
  rt_assert_is_similar(expected = .OptionT, inferred = rt_infer(bounds))

  # Call wrapper function.
  output <- .Call(
    "measurements__make_base_discrete_laplace_linear",
    input_domain, input_metric, scale, bounds, .QO, .T, .OptionT,
    log, PACKAGE = "opendp")
  output
}

#' partial base discrete laplace linear constructor
#'
#' See documentation for [make_base_discrete_laplace_linear()] for details.
#'
#' @concept measurements
#' @param lhs The prior transformation or metric space.
#' @param scale Noise scale parameter for the distribution. `scale` == standard_deviation / sqrt(2).
#' @param bounds Set bounds on the count to make the algorithm run in constant-time.
#' @param .QO Data type of the scale and output distance.
#' @return Measurement
#' @export
then_base_discrete_laplace_linear <- function(
  lhs,
  scale,
  bounds = NULL,
  .QO = NULL
) {

  log <- new_constructor_log("then_base_discrete_laplace_linear", "measurements", new_hashtab(
    list("scale", "bounds", "QO"),
    list(scale, bounds, .QO)
  ))

  make_chain_dyn(
    make_base_discrete_laplace_linear(
      output_domain(lhs),
      output_metric(lhs),
      scale = scale,
      bounds = bounds,
      .QO = .QO),
    lhs,
    log)
}


#' base gaussian constructor
#'
#' Make a Measurement that adds noise from the gaussian(`scale`) distribution to the input.
#'
#' Valid inputs for `input_domain` and `input_metric` are:
#'
#' | `input_domain`                  | input type   | `input_metric`         |
#' | ------------------------------- | ------------ | ---------------------- |
#' | `atom_domain(T)` (default)      | `T`          | `absolute_distance(T)` |
#' | `vector_domain(atom_domain(T))` | `Vec<T>`     | `l2_distance(T)`       |
#'
#' This function takes a noise granularity in terms of 2^k.
#' Larger granularities are more computationally efficient, but have a looser privacy map.
#' If k is not set, k defaults to the smallest granularity.
#'
#' [make_base_gaussian in Rust documentation.](https://docs.rs/opendp/latest/opendp/measurements/fn.make_base_gaussian.html)
#'
#' **Supporting Elements:**
#'
#' * Input Domain:   `D`
#' * Output Type:    `D::Carrier`
#' * Input Metric:   `D::InputMetric`
#' * Output Measure: `MO`
#'
#' @concept measurements
#' @param input_domain Domain of the data type to be privatized. Valid values are `VectorDomain<AtomDomain<T>>` or `AtomDomain<T>`.
#' @param input_metric Metric of the data type to be privatized. Valid values are `AbsoluteDistance<T>` or `L2Distance<T>`.
#' @param scale Noise scale parameter for the gaussian distribution. `scale` == standard_deviation.
#' @param k The noise granularity in terms of 2^k.
#' @param .MO Output Measure. The only valid measure is `ZeroConcentratedDivergence<T>`.
#' @return Measurement
#' @export
make_base_gaussian <- function(
  input_domain,
  input_metric,
  scale,
  k = -1074L,
  .MO = "ZeroConcentratedDivergence<.T>"
) {
  assert_features("contrib")

  # Standardize type arguments.
  .MO <- rt_parse(type_name = .MO, generics = list(".T"))
  .T <- get_atom_or_infer(get_carrier_type(input_domain), scale)
  .MO <- rt_substitute(.MO, .T = .T)

  log <- new_constructor_log("make_base_gaussian", "measurements", new_hashtab(
    list("input_domain", "input_metric", "scale", "k", "MO"),
    list(input_domain, input_metric, scale, unbox2(k), .MO)
  ))

  # Assert that arguments are correctly typed.
  rt_assert_is_similar(expected = .T, inferred = rt_infer(scale))
  rt_assert_is_similar(expected = i32, inferred = rt_infer(k))

  # Call wrapper function.
  output <- .Call(
    "measurements__make_base_gaussian",
    input_domain, input_metric, scale, k, .MO, .T,
    log, PACKAGE = "opendp")
  output
}

#' partial base gaussian constructor
#'
#' See documentation for [make_base_gaussian()] for details.
#'
#' @concept measurements
#' @param lhs The prior transformation or metric space.
#' @param scale Noise scale parameter for the gaussian distribution. `scale` == standard_deviation.
#' @param k The noise granularity in terms of 2^k.
#' @param .MO Output Measure. The only valid measure is `ZeroConcentratedDivergence<T>`.
#' @return Measurement
#' @export
then_base_gaussian <- function(
  lhs,
  scale,
  k = -1074L,
  .MO = "ZeroConcentratedDivergence<.T>"
) {

  log <- new_constructor_log("then_base_gaussian", "measurements", new_hashtab(
    list("scale", "k", "MO"),
    list(scale, unbox2(k), .MO)
  ))

  make_chain_dyn(
    make_base_gaussian(
      output_domain(lhs),
      output_metric(lhs),
      scale = scale,
      k = k,
      .MO = .MO),
    lhs,
    log)
}


#' base geometric constructor
#'
#' An alias for `make_base_discrete_laplace_linear`.
#' If you don't need timing side-channel protections via `bounds`,
#' `make_base_discrete_laplace` is more efficient.
#'
#' [make_base_geometric in Rust documentation.](https://docs.rs/opendp/latest/opendp/measurements/fn.make_base_geometric.html)
#'
#' **Supporting Elements:**
#'
#' * Input Domain:   `D`
#' * Output Type:    `D::Carrier`
#' * Input Metric:   `D::InputMetric`
#' * Output Measure: `MaxDivergence<QO>`
#'
#' @concept measurements
#' @param input_domain undocumented
#' @param input_metric undocumented
#' @param scale undocumented
#' @param bounds undocumented
#' @param .QO undocumented
#' @return Measurement
#' @export
make_base_geometric <- function(
  input_domain,
  input_metric,
  scale,
  bounds = NULL,
  .QO = NULL
) {
  assert_features("contrib")

  # Standardize type arguments.
  .QO <- parse_or_infer(type_name = .QO, public_example = scale)
  .T <- get_atom(get_carrier_type(input_domain))
  .OptionT <- new_runtime_type(origin = "Option", args = list(new_runtime_type(origin = "Tuple", args = list(.T, .T))))

  log <- new_constructor_log("make_base_geometric", "measurements", new_hashtab(
    list("input_domain", "input_metric", "scale", "bounds", "QO"),
    list(input_domain, input_metric, scale, bounds, .QO)
  ))

  # Assert that arguments are correctly typed.
  rt_assert_is_similar(expected = .QO, inferred = rt_infer(scale))
  rt_assert_is_similar(expected = .OptionT, inferred = rt_infer(bounds))

  # Call wrapper function.
  output <- .Call(
    "measurements__make_base_geometric",
    input_domain, input_metric, scale, bounds, .QO, .T, .OptionT,
    log, PACKAGE = "opendp")
  output
}

#' partial base geometric constructor
#'
#' See documentation for [make_base_geometric()] for details.
#'
#' @concept measurements
#' @param lhs The prior transformation or metric space.
#' @param scale undocumented
#' @param bounds undocumented
#' @param .QO undocumented
#' @return Measurement
#' @export
then_base_geometric <- function(
  lhs,
  scale,
  bounds = NULL,
  .QO = NULL
) {

  log <- new_constructor_log("then_base_geometric", "measurements", new_hashtab(
    list("scale", "bounds", "QO"),
    list(scale, bounds, .QO)
  ))

  make_chain_dyn(
    make_base_geometric(
      output_domain(lhs),
      output_metric(lhs),
      scale = scale,
      bounds = bounds,
      .QO = .QO),
    lhs,
    log)
}


#' base laplace constructor
#'
#' Make a Measurement that adds noise from the Laplace(`scale`) distribution to a scalar value.
#'
#' Valid inputs for `input_domain` and `input_metric` are:
#'
#' | `input_domain`                  | input type   | `input_metric`         |
#' | ------------------------------- | ------------ | ---------------------- |
#' | `atom_domain(T)` (default)      | `T`          | `absolute_distance(T)` |
#' | `vector_domain(atom_domain(T))` | `Vec<T>`     | `l1_distance(T)`       |
#'
#' This function takes a noise granularity in terms of 2^k.
#' Larger granularities are more computationally efficient, but have a looser privacy map.
#' If k is not set, k defaults to the smallest granularity.
#'
#' [make_base_laplace in Rust documentation.](https://docs.rs/opendp/latest/opendp/measurements/fn.make_base_laplace.html)
#'
#' **Supporting Elements:**
#'
#' * Input Domain:   `D`
#' * Output Type:    `D::Carrier`
#' * Input Metric:   `D::InputMetric`
#' * Output Measure: `MaxDivergence<D::Atom>`
#'
#' @concept measurements
#' @param input_domain Domain of the data type to be privatized.
#' @param input_metric Metric of the data type to be privatized.
#' @param scale Noise scale parameter for the laplace distribution. `scale` == standard_deviation / sqrt(2).
#' @param k The noise granularity in terms of 2^k.
#' @return Measurement
#' @export
make_base_laplace <- function(
  input_domain,
  input_metric,
  scale,
  k = -1074L
) {
  assert_features("contrib")

  # Standardize type arguments.
  .T <- get_atom_or_infer(get_carrier_type(input_domain), scale)

  log <- new_constructor_log("make_base_laplace", "measurements", new_hashtab(
    list("input_domain", "input_metric", "scale", "k"),
    list(input_domain, input_metric, scale, unbox2(k))
  ))

  # Assert that arguments are correctly typed.
  rt_assert_is_similar(expected = .T, inferred = rt_infer(scale))
  rt_assert_is_similar(expected = i32, inferred = rt_infer(k))

  # Call wrapper function.
  output <- .Call(
    "measurements__make_base_laplace",
    input_domain, input_metric, scale, k, .T,
    log, PACKAGE = "opendp")
  output
}

#' partial base laplace constructor
#'
#' See documentation for [make_base_laplace()] for details.
#'
#' @concept measurements
#' @param lhs The prior transformation or metric space.
#' @param scale Noise scale parameter for the laplace distribution. `scale` == standard_deviation / sqrt(2).
#' @param k The noise granularity in terms of 2^k.
#' @return Measurement
#' @export
then_base_laplace <- function(
  lhs,
  scale,
  k = -1074L
) {

  log <- new_constructor_log("then_base_laplace", "measurements", new_hashtab(
    list("scale", "k"),
    list(scale, unbox2(k))
  ))

  make_chain_dyn(
    make_base_laplace(
      output_domain(lhs),
      output_metric(lhs),
      scale = scale,
      k = k),
    lhs,
    log)
}


=======
>>>>>>> fbaf6354
#' base laplace threshold constructor
#'
#' Make a Measurement that uses propose-test-release to privatize a hashmap of counts.
#'
#' This function takes a noise granularity in terms of 2^k.
#' Larger granularities are more computationally efficient, but have a looser privacy map.
#' If k is not set, k defaults to the smallest granularity.
#'
#' [make_base_laplace_threshold in Rust documentation.](https://docs.rs/opendp/latest/opendp/measurements/fn.make_base_laplace_threshold.html)
#'
#' **Supporting Elements:**
#'
#' * Input Domain:   `MapDomain<AtomDomain<TK>, AtomDomain<TV>>`
#' * Output Type:    `HashMap<TK, TV>`
#' * Input Metric:   `L1Distance<TV>`
#' * Output Measure: `FixedSmoothedMaxDivergence<TV>`
#'
#' @concept measurements
#' @param input_domain Domain of the input.
#' @param input_metric Metric for the input domain.
#' @param scale Noise scale parameter for the laplace distribution. `scale` == standard_deviation / sqrt(2).
#' @param threshold Exclude counts that are less than this minimum value.
#' @param k The noise granularity in terms of 2^k.
#' @return Measurement
#' @export
make_base_laplace_threshold <- function(
  input_domain,
  input_metric,
  scale,
  threshold,
  k = -1074L
) {
  assert_features("contrib", "floating-point")

  # Standardize type arguments.
  .TV <- get_distance_type(input_metric)

  log <- new_constructor_log("make_base_laplace_threshold", "measurements", new_hashtab(
    list("input_domain", "input_metric", "scale", "threshold", "k"),
    list(input_domain, input_metric, scale, threshold, unbox2(k))
  ))

  # Assert that arguments are correctly typed.
  rt_assert_is_similar(expected = .TV, inferred = rt_infer(scale))
  rt_assert_is_similar(expected = .TV, inferred = rt_infer(threshold))
  rt_assert_is_similar(expected = i32, inferred = rt_infer(k))

  # Call wrapper function.
  output <- .Call(
    "measurements__make_base_laplace_threshold",
    input_domain, input_metric, scale, threshold, k, .TV,
    log, PACKAGE = "opendp")
  output
}

#' partial base laplace threshold constructor
#'
#' See documentation for [make_base_laplace_threshold()] for details.
#'
#' @concept measurements
#' @param lhs The prior transformation or metric space.
#' @param scale Noise scale parameter for the laplace distribution. `scale` == standard_deviation / sqrt(2).
#' @param threshold Exclude counts that are less than this minimum value.
#' @param k The noise granularity in terms of 2^k.
#' @return Measurement
#' @export
then_base_laplace_threshold <- function(
  lhs,
  scale,
  threshold,
  k = -1074L
) {

  log <- new_constructor_log("then_base_laplace_threshold", "measurements", new_hashtab(
    list("scale", "threshold", "k"),
    list(scale, threshold, unbox2(k))
  ))

  make_chain_dyn(
    make_base_laplace_threshold(
      output_domain(lhs),
      output_metric(lhs),
      scale = scale,
      threshold = threshold,
      k = k),
    lhs,
    log)
}


#' gaussian constructor
#'
#' Make a Measurement that adds noise from the Gaussian(`scale`) distribution to the input.
#'
#' Valid inputs for `input_domain` and `input_metric` are:
#'
#' | `input_domain`                  | input type   | `input_metric`          |
#' | ------------------------------- | ------------ | ----------------------- |
#' | `atom_domain(T)`                | `T`          | `absolute_distance(QI)` |
#' | `vector_domain(atom_domain(T))` | `Vec<T>`     | `l2_distance(QI)`       |
#'
#' [make_gaussian in Rust documentation.](https://docs.rs/opendp/latest/opendp/measurements/fn.make_gaussian.html)
#'
#' **Supporting Elements:**
#'
#' * Input Domain:   `D`
#' * Output Type:    `D::Carrier`
#' * Input Metric:   `D::InputMetric`
#' * Output Measure: `MO`
#'
#' @concept measurements
#' @param input_domain Domain of the data type to be privatized.
#' @param input_metric Metric of the data type to be privatized.
#' @param scale Noise scale parameter for the gaussian distribution. `scale` == standard_deviation.
#' @param k The noise granularity in terms of 2^k.
#' @param .MO Output Measure. The only valid measure is `ZeroConcentratedDivergence<T>`.
#' @return Measurement
#' @export
make_gaussian <- function(
<<<<<<< HEAD
  input_domain,
  input_metric,
  scale,
  .MO = "ZeroConcentratedDivergence<.QO>"
) {
  assert_features("contrib")

  # Standardize type arguments.
  .MO <- rt_parse(type_name = .MO, generics = list(".QO"))
  .QO <- get_atom_or_infer(.MO, scale)
  .MO <- rt_substitute(.MO, .QO = .QO)
  .T.scale <- get_atom(.MO)

  log <- new_constructor_log("make_gaussian", "measurements", new_hashtab(
    list("input_domain", "input_metric", "scale", "MO"),
    list(input_domain, input_metric, scale, .MO)
  ))

  # Assert that arguments are correctly typed.
  rt_assert_is_similar(expected = .T.scale, inferred = rt_infer(scale))

  # Call wrapper function.
  output <- .Call(
    "measurements__make_gaussian",
    input_domain, input_metric, scale, .MO, .QO, rt_parse(.T.scale),
    log, PACKAGE = "opendp")
  output
=======
    input_domain,
    input_metric,
    scale,
    k = NULL,
    .MO = "ZeroConcentratedDivergence<.QO>"
) {
    assert_features("contrib")

    # Standardize type arguments.
    .MO <- rt_parse(type_name = .MO, generics = list(".QO"))
    .QO <- get_atom_or_infer(.MO, scale)
    .MO <- rt_substitute(.MO, .QO = .QO)
    .T.k <- new_runtime_type(origin = "Option", args = list(i32))

    log <- new_constructor_log("make_gaussian", "measurements", new_hashtab(
        list("input_domain", "input_metric", "scale", "k", "MO"),
        list(input_domain, input_metric, scale, k, .MO)
    ))

    # Assert that arguments are correctly typed.
    rt_assert_is_similar(expected = .QO, inferred = rt_infer(scale))
    rt_assert_is_similar(expected = .T.k, inferred = rt_infer(k))

    # Call wrapper function.
    output <- .Call(
        "measurements__make_gaussian",
        input_domain, input_metric, scale, k, .MO, .QO, rt_parse(.T.k),
        log, PACKAGE = "opendp")
    output
>>>>>>> fbaf6354
}

#' partial gaussian constructor
#'
#' See documentation for [make_gaussian()] for details.
#'
#' @concept measurements
#' @param lhs The prior transformation or metric space.
#' @param scale Noise scale parameter for the gaussian distribution. `scale` == standard_deviation.
#' @param k The noise granularity in terms of 2^k.
#' @param .MO Output Measure. The only valid measure is `ZeroConcentratedDivergence<T>`.
#' @return Measurement
#' @export
then_gaussian <- function(
<<<<<<< HEAD
  lhs,
  scale,
  .MO = "ZeroConcentratedDivergence<.QO>"
) {

  log <- new_constructor_log("then_gaussian", "measurements", new_hashtab(
    list("scale", "MO"),
    list(scale, .MO)
  ))

  make_chain_dyn(
    make_gaussian(
      output_domain(lhs),
      output_metric(lhs),
      scale = scale,
      .MO = .MO),
    lhs,
    log)
=======
    lhs,
    scale,
    k = NULL,
    .MO = "ZeroConcentratedDivergence<.QO>"
) {

    log <- new_constructor_log("then_gaussian", "measurements", new_hashtab(
        list("scale", "k", "MO"),
        list(scale, k, .MO)
    ))

    make_chain_dyn(
        make_gaussian(
            output_domain(lhs),
            output_metric(lhs),
            scale = scale,
            k = k,
            .MO = .MO),
        lhs,
        log)
>>>>>>> fbaf6354
}


#' geometric constructor
#'
#' Equivalent to `make_laplace` but restricted to an integer support.
#' Can specify `bounds` to run the algorithm in near constant-time.
#'
#' [make_geometric in Rust documentation.](https://docs.rs/opendp/latest/opendp/measurements/fn.make_geometric.html)
#'
#' **Citations:**
#'
#' * [GRS12 Universally Utility-Maximizing Privacy Mechanisms](https://theory.stanford.edu/~tim/papers/priv.pdf)
#'
#' **Supporting Elements:**
#'
#' * Input Domain:   `D`
#' * Output Type:    `D::Carrier`
#' * Input Metric:   `D::InputMetric`
#' * Output Measure: `MaxDivergence<QO>`
#'
#' @concept measurements
#' @param input_domain undocumented
#' @param input_metric undocumented
#' @param scale undocumented
#' @param bounds undocumented
#' @param .QO undocumented
#' @return Measurement
#' @export
make_geometric <- function(
    input_domain,
    input_metric,
    scale,
    bounds = NULL,
    .QO = NULL
) {
    assert_features("contrib")

    # Standardize type arguments.
    .QO <- parse_or_infer(type_name = .QO, public_example = scale)
    .T <- get_atom(get_carrier_type(input_domain))
    .OptionT <- new_runtime_type(origin = "Option", args = list(new_runtime_type(origin = "Tuple", args = list(.T, .T))))

    log <- new_constructor_log("make_geometric", "measurements", new_hashtab(
        list("input_domain", "input_metric", "scale", "bounds", "QO"),
        list(input_domain, input_metric, scale, bounds, .QO)
    ))

    # Assert that arguments are correctly typed.
    rt_assert_is_similar(expected = .QO, inferred = rt_infer(scale))
    rt_assert_is_similar(expected = .OptionT, inferred = rt_infer(bounds))

    # Call wrapper function.
    output <- .Call(
        "measurements__make_geometric",
        input_domain, input_metric, scale, bounds, .QO, .T, .OptionT,
        log, PACKAGE = "opendp")
    output
}

#' partial geometric constructor
#'
#' See documentation for [make_geometric()] for details.
#'
#' @concept measurements
#' @param lhs The prior transformation or metric space.
#' @param scale undocumented
#' @param bounds undocumented
#' @param .QO undocumented
#' @return Measurement
#' @export
then_geometric <- function(
    lhs,
    scale,
    bounds = NULL,
    .QO = NULL
) {

    log <- new_constructor_log("then_geometric", "measurements", new_hashtab(
        list("scale", "bounds", "QO"),
        list(scale, bounds, .QO)
    ))

    make_chain_dyn(
        make_geometric(
            output_domain(lhs),
            output_metric(lhs),
            scale = scale,
            bounds = bounds,
            .QO = .QO),
        lhs,
        log)
}


#' laplace constructor
#'
#' Make a Measurement that adds noise from the Laplace(`scale`) distribution to the input.
#'
#' Valid inputs for `input_domain` and `input_metric` are:
#'
#' | `input_domain`                  | input type   | `input_metric`         |
#' | ------------------------------- | ------------ | ---------------------- |
#' | `atom_domain(T)` (default)      | `T`          | `absolute_distance(T)` |
#' | `vector_domain(atom_domain(T))` | `Vec<T>`     | `l1_distance(T)`       |
#'
#' Internally, all sampling is done using the discrete Laplace distribution.
#'
#' [make_laplace in Rust documentation.](https://docs.rs/opendp/latest/opendp/measurements/fn.make_laplace.html)
#'
#' **Citations:**
#'
#' * [GRS12 Universally Utility-Maximizing Privacy Mechanisms](https://theory.stanford.edu/~tim/papers/priv.pdf)
#' * [CKS20 The Discrete Gaussian for Differential Privacy](https://arxiv.org/pdf/2004.00010.pdf#subsection.5.2)
#'
#' **Supporting Elements:**
#'
#' * Input Domain:   `D`
#' * Output Type:    `D::Carrier`
#' * Input Metric:   `D::InputMetric`
#' * Output Measure: `MaxDivergence<QO>`
#'
#' @concept measurements
#' @param input_domain Domain of the data type to be privatized.
#' @param input_metric Metric of the data type to be privatized.
#' @param scale Noise scale parameter for the Laplace distribution. `scale` == standard_deviation / sqrt(2).
#' @param k The noise granularity in terms of 2^k, only valid for domains over floats.
#' @param .QO Data type of the output distance and scale. `f32` or `f64`.
#' @return Measurement
#' @export
make_laplace <- function(
<<<<<<< HEAD
  input_domain,
  input_metric,
  scale,
  .QO = "float"
) {
  assert_features("contrib")

  # Standardize type arguments.
  .QO <- rt_parse(type_name = .QO)
  .T.scale <- get_atom(.QO)

  log <- new_constructor_log("make_laplace", "measurements", new_hashtab(
    list("input_domain", "input_metric", "scale", "QO"),
    list(input_domain, input_metric, scale, .QO)
  ))

  # Assert that arguments are correctly typed.
  rt_assert_is_similar(expected = .T.scale, inferred = rt_infer(scale))

  # Call wrapper function.
  output <- .Call(
    "measurements__make_laplace",
    input_domain, input_metric, scale, .QO, rt_parse(.T.scale),
    log, PACKAGE = "opendp")
  output
=======
    input_domain,
    input_metric,
    scale,
    k = NULL,
    .QO = "float"
) {
    assert_features("contrib")

    # Standardize type arguments.
    .QO <- rt_parse(type_name = .QO)
    .T.scale <- get_atom(.QO)
    .T.k <- new_runtime_type(origin = "Option", args = list(i32))

    log <- new_constructor_log("make_laplace", "measurements", new_hashtab(
        list("input_domain", "input_metric", "scale", "k", "QO"),
        list(input_domain, input_metric, scale, k, .QO)
    ))

    # Assert that arguments are correctly typed.
    rt_assert_is_similar(expected = .T.scale, inferred = rt_infer(scale))
    rt_assert_is_similar(expected = .T.k, inferred = rt_infer(k))

    # Call wrapper function.
    output <- .Call(
        "measurements__make_laplace",
        input_domain, input_metric, scale, k, .QO, rt_parse(.T.scale), rt_parse(.T.k),
        log, PACKAGE = "opendp")
    output
>>>>>>> fbaf6354
}

#' partial laplace constructor
#'
#' See documentation for [make_laplace()] for details.
#'
#' @concept measurements
#' @param lhs The prior transformation or metric space.
#' @param scale Noise scale parameter for the Laplace distribution. `scale` == standard_deviation / sqrt(2).
#' @param k The noise granularity in terms of 2^k, only valid for domains over floats.
#' @param .QO Data type of the output distance and scale. `f32` or `f64`.
#' @return Measurement
#' @export
then_laplace <- function(
<<<<<<< HEAD
  lhs,
  scale,
  .QO = "float"
) {

  log <- new_constructor_log("then_laplace", "measurements", new_hashtab(
    list("scale", "QO"),
    list(scale, .QO)
  ))

  make_chain_dyn(
    make_laplace(
      output_domain(lhs),
      output_metric(lhs),
      scale = scale,
      .QO = .QO),
    lhs,
    log)
=======
    lhs,
    scale,
    k = NULL,
    .QO = "float"
) {

    log <- new_constructor_log("then_laplace", "measurements", new_hashtab(
        list("scale", "k", "QO"),
        list(scale, k, .QO)
    ))

    make_chain_dyn(
        make_laplace(
            output_domain(lhs),
            output_metric(lhs),
            scale = scale,
            k = k,
            .QO = .QO),
        lhs,
        log)
>>>>>>> fbaf6354
}


#' randomized response constructor
#'
#' Make a Measurement that implements randomized response on a categorical value.
#'
#' [make_randomized_response in Rust documentation.](https://docs.rs/opendp/latest/opendp/measurements/fn.make_randomized_response.html)
#'
#' **Supporting Elements:**
#'
#' * Input Domain:   `AtomDomain<T>`
#' * Output Type:    `T`
#' * Input Metric:   `DiscreteDistance`
#' * Output Measure: `MaxDivergence<QO>`
#'
#' @concept measurements
#' @param categories Set of valid outcomes
#' @param prob Probability of returning the correct answer. Must be in `[1/num_categories, 1)`
#' @param constant_time Set to true to enable constant time. Slower.
#' @param .T Data type of a category.
#' @param .QO Data type of probability and output distance.
#' @return Measurement
#' @export
make_randomized_response <- function(
  categories,
  prob,
  constant_time = FALSE,
  .T = NULL,
  .QO = NULL
) {
  assert_features("contrib")

  # Standardize type arguments.
  .T <- parse_or_infer(type_name = .T, public_example = get_first(categories))
  .QO <- parse_or_infer(type_name = .QO, public_example = prob)
  .T.categories <- new_runtime_type(origin = "Vec", args = list(.T))

  log <- new_constructor_log("make_randomized_response", "measurements", new_hashtab(
    list("categories", "prob", "constant_time", "T", "QO"),
    list(categories, prob, unbox2(constant_time), .T, .QO)
  ))

  # Assert that arguments are correctly typed.
  rt_assert_is_similar(expected = .T.categories, inferred = rt_infer(categories))
  rt_assert_is_similar(expected = .QO, inferred = rt_infer(prob))
  rt_assert_is_similar(expected = bool, inferred = rt_infer(constant_time))

  # Call wrapper function.
  output <- .Call(
    "measurements__make_randomized_response",
    categories, prob, constant_time, .T, .QO, rt_parse(.T.categories),
    log, PACKAGE = "opendp")
  output
}

#' partial randomized response constructor
#'
#' See documentation for [make_randomized_response()] for details.
#'
#' @concept measurements
#' @param lhs The prior transformation or metric space.
#' @param categories Set of valid outcomes
#' @param prob Probability of returning the correct answer. Must be in `[1/num_categories, 1)`
#' @param constant_time Set to true to enable constant time. Slower.
#' @param .T Data type of a category.
#' @param .QO Data type of probability and output distance.
#' @return Measurement
#' @export
then_randomized_response <- function(
  lhs,
  categories,
  prob,
  constant_time = FALSE,
  .T = NULL,
  .QO = NULL
) {

  log <- new_constructor_log("then_randomized_response", "measurements", new_hashtab(
    list("categories", "prob", "constant_time", "T", "QO"),
    list(categories, prob, unbox2(constant_time), .T, .QO)
  ))

  make_chain_dyn(
    make_randomized_response(
      categories = categories,
      prob = prob,
      constant_time = constant_time,
      .T = .T,
      .QO = .QO),
    lhs,
    log)
}


#' randomized response bool constructor
#'
#' Make a Measurement that implements randomized response on a boolean value.
#'
#' [make_randomized_response_bool in Rust documentation.](https://docs.rs/opendp/latest/opendp/measurements/fn.make_randomized_response_bool.html)
#'
#' **Supporting Elements:**
#'
#' * Input Domain:   `AtomDomain<bool>`
#' * Output Type:    `bool`
#' * Input Metric:   `DiscreteDistance`
#' * Output Measure: `MaxDivergence<QO>`
#'
#' **Proof Definition:**
#'
#' [(Proof Document)](https://docs.opendp.org/en/nightly/proofs/rust/src/measurements/randomized_response/make_randomized_response_bool.pdf)
#'
#' @concept measurements
#' @param prob Probability of returning the correct answer. Must be in `[0.5, 1)`
#' @param constant_time Set to true to enable constant time. Slower.
#' @param .QO Data type of probability and output distance.
#' @return Measurement
#' @export
make_randomized_response_bool <- function(
  prob,
  constant_time = FALSE,
  .QO = NULL
) {
  assert_features("contrib")

  # Standardize type arguments.
  .QO <- parse_or_infer(type_name = .QO, public_example = prob)

  log <- new_constructor_log("make_randomized_response_bool", "measurements", new_hashtab(
    list("prob", "constant_time", "QO"),
    list(prob, unbox2(constant_time), .QO)
  ))

  # Assert that arguments are correctly typed.
  rt_assert_is_similar(expected = .QO, inferred = rt_infer(prob))
  rt_assert_is_similar(expected = bool, inferred = rt_infer(constant_time))

  # Call wrapper function.
  output <- .Call(
    "measurements__make_randomized_response_bool",
    prob, constant_time, .QO,
    log, PACKAGE = "opendp")
  output
}

#' partial randomized response bool constructor
#'
#' See documentation for [make_randomized_response_bool()] for details.
#'
#' @concept measurements
#' @param lhs The prior transformation or metric space.
#' @param prob Probability of returning the correct answer. Must be in `[0.5, 1)`
#' @param constant_time Set to true to enable constant time. Slower.
#' @param .QO Data type of probability and output distance.
#' @return Measurement
#' @export
then_randomized_response_bool <- function(
  lhs,
  prob,
  constant_time = FALSE,
  .QO = NULL
) {

  log <- new_constructor_log("then_randomized_response_bool", "measurements", new_hashtab(
    list("prob", "constant_time", "QO"),
    list(prob, unbox2(constant_time), .QO)
  ))

  make_chain_dyn(
    make_randomized_response_bool(
      prob = prob,
      constant_time = constant_time,
      .QO = .QO),
    lhs,
    log)
}


#' report noisy max gumbel constructor
#'
#' Make a Measurement that takes a vector of scores and privately selects the index of the highest score.
#'
#' [make_report_noisy_max_gumbel in Rust documentation.](https://docs.rs/opendp/latest/opendp/measurements/fn.make_report_noisy_max_gumbel.html)
#'
#' **Supporting Elements:**
#'
#' * Input Domain:   `VectorDomain<AtomDomain<TIA>>`
#' * Output Type:    `usize`
#' * Input Metric:   `LInfDistance<TIA>`
#' * Output Measure: `MaxDivergence<QO>`
#'
#' **Proof Definition:**
#'
#' [(Proof Document)](https://docs.opendp.org/en/nightly/proofs/rust/src/measurements/gumbel_max/make_report_noisy_max_gumbel.pdf)
#'
#' @concept measurements
#' @param input_domain Domain of the input vector. Must be a non-nullable VectorDomain.
#' @param input_metric Metric on the input domain. Must be LInfDistance
#' @param scale Higher scales are more private.
#' @param optimize Indicate whether to privately return the "Max" or "Min"
#' @param .QO Output Distance Type.
#' @return Measurement
#' @export
make_report_noisy_max_gumbel <- function(
  input_domain,
  input_metric,
  scale,
  optimize,
  .QO = NULL
) {
  assert_features("contrib")

  # Standardize type arguments.
  .QO <- parse_or_infer(type_name = .QO, public_example = scale)

  log <- new_constructor_log("make_report_noisy_max_gumbel", "measurements", new_hashtab(
    list("input_domain", "input_metric", "scale", "optimize", "QO"),
    list(input_domain, input_metric, scale, unbox2(optimize), .QO)
  ))

  # Assert that arguments are correctly typed.
  rt_assert_is_similar(expected = .QO, inferred = rt_infer(scale))
  rt_assert_is_similar(expected = String, inferred = rt_infer(optimize))

  # Call wrapper function.
  output <- .Call(
    "measurements__make_report_noisy_max_gumbel",
    input_domain, input_metric, scale, optimize, .QO,
    log, PACKAGE = "opendp")
  output
}

#' partial report noisy max gumbel constructor
#'
#' See documentation for [make_report_noisy_max_gumbel()] for details.
#'
#' @concept measurements
#' @param lhs The prior transformation or metric space.
#' @param scale Higher scales are more private.
#' @param optimize Indicate whether to privately return the "Max" or "Min"
#' @param .QO Output Distance Type.
#' @return Measurement
#' @export
then_report_noisy_max_gumbel <- function(
  lhs,
  scale,
  optimize,
  .QO = NULL
) {

  log <- new_constructor_log("then_report_noisy_max_gumbel", "measurements", new_hashtab(
    list("scale", "optimize", "QO"),
    list(scale, unbox2(optimize), .QO)
  ))

  make_chain_dyn(
    make_report_noisy_max_gumbel(
      output_domain(lhs),
      output_metric(lhs),
      scale = scale,
      optimize = optimize,
      .QO = .QO),
    lhs,
    log)
}<|MERGE_RESOLUTION|>--- conflicted
+++ resolved
@@ -122,659 +122,6 @@
 }
 
 
-<<<<<<< HEAD
-#' base discrete gaussian constructor
-#'
-#' Make a Measurement that adds noise from the discrete_gaussian(`scale`) distribution to the input.
-#'
-#' Valid inputs for `input_domain` and `input_metric` are:
-#'
-#' | `input_domain`                  | input type   | `input_metric`         |
-#' | ------------------------------- | ------------ | ---------------------- |
-#' | `atom_domain(T)`                | `T`          | `absolute_distance(QI)` |
-#' | `vector_domain(atom_domain(T))` | `Vec<T>`     | `l2_distance(QI)`       |
-#'
-#' [make_base_discrete_gaussian in Rust documentation.](https://docs.rs/opendp/latest/opendp/measurements/fn.make_base_discrete_gaussian.html)
-#'
-#' **Supporting Elements:**
-#'
-#' * Input Domain:   `D`
-#' * Output Type:    `D::Carrier`
-#' * Input Metric:   `D::InputMetric`
-#' * Output Measure: `MO`
-#'
-#' @concept measurements
-#' @param input_domain Domain of the data type to be privatized.
-#' @param input_metric Metric of the data type to be privatized.
-#' @param scale Noise scale parameter for the gaussian distribution. `scale` == standard_deviation.
-#' @param .MO Output measure. The only valid measure is `ZeroConcentratedDivergence<QO>`, but QO can be any float.
-#' @return Measurement
-#' @export
-make_base_discrete_gaussian <- function(
-  input_domain,
-  input_metric,
-  scale,
-  .MO = "ZeroConcentratedDivergence<.QO>"
-) {
-  assert_features("contrib")
-
-  # Standardize type arguments.
-  .MO <- rt_parse(type_name = .MO, generics = list(".QO"))
-  .QO <- get_atom_or_infer(.MO, scale)
-  .MO <- rt_substitute(.MO, .QO = .QO)
-
-  log <- new_constructor_log("make_base_discrete_gaussian", "measurements", new_hashtab(
-    list("input_domain", "input_metric", "scale", "MO"),
-    list(input_domain, input_metric, scale, .MO)
-  ))
-
-  # Assert that arguments are correctly typed.
-  rt_assert_is_similar(expected = .QO, inferred = rt_infer(scale))
-
-  # Call wrapper function.
-  output <- .Call(
-    "measurements__make_base_discrete_gaussian",
-    input_domain, input_metric, scale, .MO, .QO,
-    log, PACKAGE = "opendp")
-  output
-}
-
-#' partial base discrete gaussian constructor
-#'
-#' See documentation for [make_base_discrete_gaussian()] for details.
-#'
-#' @concept measurements
-#' @param lhs The prior transformation or metric space.
-#' @param scale Noise scale parameter for the gaussian distribution. `scale` == standard_deviation.
-#' @param .MO Output measure. The only valid measure is `ZeroConcentratedDivergence<QO>`, but QO can be any float.
-#' @return Measurement
-#' @export
-then_base_discrete_gaussian <- function(
-  lhs,
-  scale,
-  .MO = "ZeroConcentratedDivergence<.QO>"
-) {
-
-  log <- new_constructor_log("then_base_discrete_gaussian", "measurements", new_hashtab(
-    list("scale", "MO"),
-    list(scale, .MO)
-  ))
-
-  make_chain_dyn(
-    make_base_discrete_gaussian(
-      output_domain(lhs),
-      output_metric(lhs),
-      scale = scale,
-      .MO = .MO),
-    lhs,
-    log)
-}
-
-
-#' base discrete laplace constructor
-#'
-#' Make a Measurement that adds noise from the discrete_laplace(`scale`) distribution to the input.
-#'
-#' Valid inputs for `input_domain` and `input_metric` are:
-#'
-#' | `input_domain`                  | input type   | `input_metric`         |
-#' | ------------------------------- | ------------ | ---------------------- |
-#' | `atom_domain(T)` (default)      | `T`          | `absolute_distance(T)` |
-#' | `vector_domain(atom_domain(T))` | `Vec<T>`     | `l1_distance(T)`       |
-#'
-#' This uses `make_base_discrete_laplace_cks20` if scale is greater than 10, otherwise it uses `make_base_discrete_laplace_linear`.
-#'
-#' [make_base_discrete_laplace in Rust documentation.](https://docs.rs/opendp/latest/opendp/measurements/fn.make_base_discrete_laplace.html)
-#'
-#' **Citations:**
-#'
-#' * [GRS12 Universally Utility-Maximizing Privacy Mechanisms](https://theory.stanford.edu/~tim/papers/priv.pdf)
-#' * [CKS20 The Discrete Gaussian for Differential Privacy](https://arxiv.org/pdf/2004.00010.pdf#subsection.5.2)
-#'
-#' **Supporting Elements:**
-#'
-#' * Input Domain:   `D`
-#' * Output Type:    `D::Carrier`
-#' * Input Metric:   `D::InputMetric`
-#' * Output Measure: `MaxDivergence<QO>`
-#'
-#' @concept measurements
-#' @param input_domain Domain of the data type to be privatized.
-#' @param input_metric Metric of the data type to be privatized.
-#' @param scale Noise scale parameter for the laplace distribution. `scale` == standard_deviation / sqrt(2).
-#' @param .QO Data type of the output distance and scale. `f32` or `f64`.
-#' @return Measurement
-#' @export
-make_base_discrete_laplace <- function(
-  input_domain,
-  input_metric,
-  scale,
-  .QO = NULL
-) {
-  assert_features("contrib")
-
-  # Standardize type arguments.
-  .QO <- parse_or_infer(type_name = .QO, public_example = scale)
-
-  log <- new_constructor_log("make_base_discrete_laplace", "measurements", new_hashtab(
-    list("input_domain", "input_metric", "scale", "QO"),
-    list(input_domain, input_metric, scale, .QO)
-  ))
-
-  # Assert that arguments are correctly typed.
-  rt_assert_is_similar(expected = .QO, inferred = rt_infer(scale))
-
-  # Call wrapper function.
-  output <- .Call(
-    "measurements__make_base_discrete_laplace",
-    input_domain, input_metric, scale, .QO,
-    log, PACKAGE = "opendp")
-  output
-}
-
-#' partial base discrete laplace constructor
-#'
-#' See documentation for [make_base_discrete_laplace()] for details.
-#'
-#' @concept measurements
-#' @param lhs The prior transformation or metric space.
-#' @param scale Noise scale parameter for the laplace distribution. `scale` == standard_deviation / sqrt(2).
-#' @param .QO Data type of the output distance and scale. `f32` or `f64`.
-#' @return Measurement
-#' @export
-then_base_discrete_laplace <- function(
-  lhs,
-  scale,
-  .QO = NULL
-) {
-
-  log <- new_constructor_log("then_base_discrete_laplace", "measurements", new_hashtab(
-    list("scale", "QO"),
-    list(scale, .QO)
-  ))
-
-  make_chain_dyn(
-    make_base_discrete_laplace(
-      output_domain(lhs),
-      output_metric(lhs),
-      scale = scale,
-      .QO = .QO),
-    lhs,
-    log)
-}
-
-
-#' base discrete laplace cks20 constructor
-#'
-#' Make a Measurement that adds noise from the discrete_laplace(`scale`) distribution to the input,
-#' using an efficient algorithm on rational bignums.
-#'
-#' Valid inputs for `input_domain` and `input_metric` are:
-#'
-#' | `input_domain`                  | input type   | `input_metric`         |
-#' | ------------------------------- | ------------ | ---------------------- |
-#' | `atom_domain(T)` (default)      | `T`          | `absolute_distance(T)` |
-#' | `vector_domain(atom_domain(T))` | `Vec<T>`     | `l1_distance(T)`       |
-#'
-#' [make_base_discrete_laplace_cks20 in Rust documentation.](https://docs.rs/opendp/latest/opendp/measurements/fn.make_base_discrete_laplace_cks20.html)
-#'
-#' **Citations:**
-#'
-#' * [CKS20 The Discrete Gaussian for Differential Privacy](https://arxiv.org/pdf/2004.00010.pdf#subsection.5.2)
-#'
-#' **Supporting Elements:**
-#'
-#' * Input Domain:   `D`
-#' * Output Type:    `D::Carrier`
-#' * Input Metric:   `D::InputMetric`
-#' * Output Measure: `MaxDivergence<QO>`
-#'
-#' @concept measurements
-#' @param input_domain undocumented
-#' @param input_metric undocumented
-#' @param scale Noise scale parameter for the laplace distribution. `scale` == standard_deviation / sqrt(2).
-#' @param .QO Data type of the output distance and scale.
-#' @return Measurement
-#' @export
-make_base_discrete_laplace_cks20 <- function(
-  input_domain,
-  input_metric,
-  scale,
-  .QO = NULL
-) {
-  assert_features("contrib")
-
-  # Standardize type arguments.
-  .QO <- parse_or_infer(type_name = .QO, public_example = scale)
-
-  log <- new_constructor_log("make_base_discrete_laplace_cks20", "measurements", new_hashtab(
-    list("input_domain", "input_metric", "scale", "QO"),
-    list(input_domain, input_metric, scale, .QO)
-  ))
-
-  # Assert that arguments are correctly typed.
-  rt_assert_is_similar(expected = .QO, inferred = rt_infer(scale))
-
-  # Call wrapper function.
-  output <- .Call(
-    "measurements__make_base_discrete_laplace_cks20",
-    input_domain, input_metric, scale, .QO,
-    log, PACKAGE = "opendp")
-  output
-}
-
-#' partial base discrete laplace cks20 constructor
-#'
-#' See documentation for [make_base_discrete_laplace_cks20()] for details.
-#'
-#' @concept measurements
-#' @param lhs The prior transformation or metric space.
-#' @param scale Noise scale parameter for the laplace distribution. `scale` == standard_deviation / sqrt(2).
-#' @param .QO Data type of the output distance and scale.
-#' @return Measurement
-#' @export
-then_base_discrete_laplace_cks20 <- function(
-  lhs,
-  scale,
-  .QO = NULL
-) {
-
-  log <- new_constructor_log("then_base_discrete_laplace_cks20", "measurements", new_hashtab(
-    list("scale", "QO"),
-    list(scale, .QO)
-  ))
-
-  make_chain_dyn(
-    make_base_discrete_laplace_cks20(
-      output_domain(lhs),
-      output_metric(lhs),
-      scale = scale,
-      .QO = .QO),
-    lhs,
-    log)
-}
-
-
-#' base discrete laplace linear constructor
-#'
-#' Make a Measurement that adds noise from the discrete_laplace(`scale`) distribution to the input,
-#' using a linear-time algorithm on finite data types.
-#'
-#' This algorithm can be executed in constant time if bounds are passed.
-#' Valid inputs for `input_domain` and `input_metric` are:
-#'
-#' | `input_domain`                  | input type   | `input_metric`         |
-#' | ------------------------------- | ------------ | ---------------------- |
-#' | `atom_domain(T)` (default)      | `T`          | `absolute_distance(T)` |
-#' | `vector_domain(atom_domain(T))` | `Vec<T>`     | `l1_distance(T)`       |
-#'
-#' [make_base_discrete_laplace_linear in Rust documentation.](https://docs.rs/opendp/latest/opendp/measurements/fn.make_base_discrete_laplace_linear.html)
-#'
-#' **Citations:**
-#'
-#' * [GRS12 Universally Utility-Maximizing Privacy Mechanisms](https://theory.stanford.edu/~tim/papers/priv.pdf)
-#'
-#' **Supporting Elements:**
-#'
-#' * Input Domain:   `D`
-#' * Output Type:    `D::Carrier`
-#' * Input Metric:   `D::InputMetric`
-#' * Output Measure: `MaxDivergence<QO>`
-#'
-#' @concept measurements
-#' @param input_domain Domain of the data type to be privatized.
-#' @param input_metric Metric of the data type to be privatized.
-#' @param scale Noise scale parameter for the distribution. `scale` == standard_deviation / sqrt(2).
-#' @param bounds Set bounds on the count to make the algorithm run in constant-time.
-#' @param .QO Data type of the scale and output distance.
-#' @return Measurement
-#' @export
-make_base_discrete_laplace_linear <- function(
-  input_domain,
-  input_metric,
-  scale,
-  bounds = NULL,
-  .QO = NULL
-) {
-  assert_features("contrib")
-
-  # Standardize type arguments.
-  .QO <- parse_or_infer(type_name = .QO, public_example = scale)
-  .T <- get_atom(get_carrier_type(input_domain))
-  .OptionT <- new_runtime_type(origin = "Option", args = list(new_runtime_type(origin = "Tuple", args = list(.T, .T))))
-
-  log <- new_constructor_log("make_base_discrete_laplace_linear", "measurements", new_hashtab(
-    list("input_domain", "input_metric", "scale", "bounds", "QO"),
-    list(input_domain, input_metric, scale, bounds, .QO)
-  ))
-
-  # Assert that arguments are correctly typed.
-  rt_assert_is_similar(expected = .QO, inferred = rt_infer(scale))
-  rt_assert_is_similar(expected = .OptionT, inferred = rt_infer(bounds))
-
-  # Call wrapper function.
-  output <- .Call(
-    "measurements__make_base_discrete_laplace_linear",
-    input_domain, input_metric, scale, bounds, .QO, .T, .OptionT,
-    log, PACKAGE = "opendp")
-  output
-}
-
-#' partial base discrete laplace linear constructor
-#'
-#' See documentation for [make_base_discrete_laplace_linear()] for details.
-#'
-#' @concept measurements
-#' @param lhs The prior transformation or metric space.
-#' @param scale Noise scale parameter for the distribution. `scale` == standard_deviation / sqrt(2).
-#' @param bounds Set bounds on the count to make the algorithm run in constant-time.
-#' @param .QO Data type of the scale and output distance.
-#' @return Measurement
-#' @export
-then_base_discrete_laplace_linear <- function(
-  lhs,
-  scale,
-  bounds = NULL,
-  .QO = NULL
-) {
-
-  log <- new_constructor_log("then_base_discrete_laplace_linear", "measurements", new_hashtab(
-    list("scale", "bounds", "QO"),
-    list(scale, bounds, .QO)
-  ))
-
-  make_chain_dyn(
-    make_base_discrete_laplace_linear(
-      output_domain(lhs),
-      output_metric(lhs),
-      scale = scale,
-      bounds = bounds,
-      .QO = .QO),
-    lhs,
-    log)
-}
-
-
-#' base gaussian constructor
-#'
-#' Make a Measurement that adds noise from the gaussian(`scale`) distribution to the input.
-#'
-#' Valid inputs for `input_domain` and `input_metric` are:
-#'
-#' | `input_domain`                  | input type   | `input_metric`         |
-#' | ------------------------------- | ------------ | ---------------------- |
-#' | `atom_domain(T)` (default)      | `T`          | `absolute_distance(T)` |
-#' | `vector_domain(atom_domain(T))` | `Vec<T>`     | `l2_distance(T)`       |
-#'
-#' This function takes a noise granularity in terms of 2^k.
-#' Larger granularities are more computationally efficient, but have a looser privacy map.
-#' If k is not set, k defaults to the smallest granularity.
-#'
-#' [make_base_gaussian in Rust documentation.](https://docs.rs/opendp/latest/opendp/measurements/fn.make_base_gaussian.html)
-#'
-#' **Supporting Elements:**
-#'
-#' * Input Domain:   `D`
-#' * Output Type:    `D::Carrier`
-#' * Input Metric:   `D::InputMetric`
-#' * Output Measure: `MO`
-#'
-#' @concept measurements
-#' @param input_domain Domain of the data type to be privatized. Valid values are `VectorDomain<AtomDomain<T>>` or `AtomDomain<T>`.
-#' @param input_metric Metric of the data type to be privatized. Valid values are `AbsoluteDistance<T>` or `L2Distance<T>`.
-#' @param scale Noise scale parameter for the gaussian distribution. `scale` == standard_deviation.
-#' @param k The noise granularity in terms of 2^k.
-#' @param .MO Output Measure. The only valid measure is `ZeroConcentratedDivergence<T>`.
-#' @return Measurement
-#' @export
-make_base_gaussian <- function(
-  input_domain,
-  input_metric,
-  scale,
-  k = -1074L,
-  .MO = "ZeroConcentratedDivergence<.T>"
-) {
-  assert_features("contrib")
-
-  # Standardize type arguments.
-  .MO <- rt_parse(type_name = .MO, generics = list(".T"))
-  .T <- get_atom_or_infer(get_carrier_type(input_domain), scale)
-  .MO <- rt_substitute(.MO, .T = .T)
-
-  log <- new_constructor_log("make_base_gaussian", "measurements", new_hashtab(
-    list("input_domain", "input_metric", "scale", "k", "MO"),
-    list(input_domain, input_metric, scale, unbox2(k), .MO)
-  ))
-
-  # Assert that arguments are correctly typed.
-  rt_assert_is_similar(expected = .T, inferred = rt_infer(scale))
-  rt_assert_is_similar(expected = i32, inferred = rt_infer(k))
-
-  # Call wrapper function.
-  output <- .Call(
-    "measurements__make_base_gaussian",
-    input_domain, input_metric, scale, k, .MO, .T,
-    log, PACKAGE = "opendp")
-  output
-}
-
-#' partial base gaussian constructor
-#'
-#' See documentation for [make_base_gaussian()] for details.
-#'
-#' @concept measurements
-#' @param lhs The prior transformation or metric space.
-#' @param scale Noise scale parameter for the gaussian distribution. `scale` == standard_deviation.
-#' @param k The noise granularity in terms of 2^k.
-#' @param .MO Output Measure. The only valid measure is `ZeroConcentratedDivergence<T>`.
-#' @return Measurement
-#' @export
-then_base_gaussian <- function(
-  lhs,
-  scale,
-  k = -1074L,
-  .MO = "ZeroConcentratedDivergence<.T>"
-) {
-
-  log <- new_constructor_log("then_base_gaussian", "measurements", new_hashtab(
-    list("scale", "k", "MO"),
-    list(scale, unbox2(k), .MO)
-  ))
-
-  make_chain_dyn(
-    make_base_gaussian(
-      output_domain(lhs),
-      output_metric(lhs),
-      scale = scale,
-      k = k,
-      .MO = .MO),
-    lhs,
-    log)
-}
-
-
-#' base geometric constructor
-#'
-#' An alias for `make_base_discrete_laplace_linear`.
-#' If you don't need timing side-channel protections via `bounds`,
-#' `make_base_discrete_laplace` is more efficient.
-#'
-#' [make_base_geometric in Rust documentation.](https://docs.rs/opendp/latest/opendp/measurements/fn.make_base_geometric.html)
-#'
-#' **Supporting Elements:**
-#'
-#' * Input Domain:   `D`
-#' * Output Type:    `D::Carrier`
-#' * Input Metric:   `D::InputMetric`
-#' * Output Measure: `MaxDivergence<QO>`
-#'
-#' @concept measurements
-#' @param input_domain undocumented
-#' @param input_metric undocumented
-#' @param scale undocumented
-#' @param bounds undocumented
-#' @param .QO undocumented
-#' @return Measurement
-#' @export
-make_base_geometric <- function(
-  input_domain,
-  input_metric,
-  scale,
-  bounds = NULL,
-  .QO = NULL
-) {
-  assert_features("contrib")
-
-  # Standardize type arguments.
-  .QO <- parse_or_infer(type_name = .QO, public_example = scale)
-  .T <- get_atom(get_carrier_type(input_domain))
-  .OptionT <- new_runtime_type(origin = "Option", args = list(new_runtime_type(origin = "Tuple", args = list(.T, .T))))
-
-  log <- new_constructor_log("make_base_geometric", "measurements", new_hashtab(
-    list("input_domain", "input_metric", "scale", "bounds", "QO"),
-    list(input_domain, input_metric, scale, bounds, .QO)
-  ))
-
-  # Assert that arguments are correctly typed.
-  rt_assert_is_similar(expected = .QO, inferred = rt_infer(scale))
-  rt_assert_is_similar(expected = .OptionT, inferred = rt_infer(bounds))
-
-  # Call wrapper function.
-  output <- .Call(
-    "measurements__make_base_geometric",
-    input_domain, input_metric, scale, bounds, .QO, .T, .OptionT,
-    log, PACKAGE = "opendp")
-  output
-}
-
-#' partial base geometric constructor
-#'
-#' See documentation for [make_base_geometric()] for details.
-#'
-#' @concept measurements
-#' @param lhs The prior transformation or metric space.
-#' @param scale undocumented
-#' @param bounds undocumented
-#' @param .QO undocumented
-#' @return Measurement
-#' @export
-then_base_geometric <- function(
-  lhs,
-  scale,
-  bounds = NULL,
-  .QO = NULL
-) {
-
-  log <- new_constructor_log("then_base_geometric", "measurements", new_hashtab(
-    list("scale", "bounds", "QO"),
-    list(scale, bounds, .QO)
-  ))
-
-  make_chain_dyn(
-    make_base_geometric(
-      output_domain(lhs),
-      output_metric(lhs),
-      scale = scale,
-      bounds = bounds,
-      .QO = .QO),
-    lhs,
-    log)
-}
-
-
-#' base laplace constructor
-#'
-#' Make a Measurement that adds noise from the Laplace(`scale`) distribution to a scalar value.
-#'
-#' Valid inputs for `input_domain` and `input_metric` are:
-#'
-#' | `input_domain`                  | input type   | `input_metric`         |
-#' | ------------------------------- | ------------ | ---------------------- |
-#' | `atom_domain(T)` (default)      | `T`          | `absolute_distance(T)` |
-#' | `vector_domain(atom_domain(T))` | `Vec<T>`     | `l1_distance(T)`       |
-#'
-#' This function takes a noise granularity in terms of 2^k.
-#' Larger granularities are more computationally efficient, but have a looser privacy map.
-#' If k is not set, k defaults to the smallest granularity.
-#'
-#' [make_base_laplace in Rust documentation.](https://docs.rs/opendp/latest/opendp/measurements/fn.make_base_laplace.html)
-#'
-#' **Supporting Elements:**
-#'
-#' * Input Domain:   `D`
-#' * Output Type:    `D::Carrier`
-#' * Input Metric:   `D::InputMetric`
-#' * Output Measure: `MaxDivergence<D::Atom>`
-#'
-#' @concept measurements
-#' @param input_domain Domain of the data type to be privatized.
-#' @param input_metric Metric of the data type to be privatized.
-#' @param scale Noise scale parameter for the laplace distribution. `scale` == standard_deviation / sqrt(2).
-#' @param k The noise granularity in terms of 2^k.
-#' @return Measurement
-#' @export
-make_base_laplace <- function(
-  input_domain,
-  input_metric,
-  scale,
-  k = -1074L
-) {
-  assert_features("contrib")
-
-  # Standardize type arguments.
-  .T <- get_atom_or_infer(get_carrier_type(input_domain), scale)
-
-  log <- new_constructor_log("make_base_laplace", "measurements", new_hashtab(
-    list("input_domain", "input_metric", "scale", "k"),
-    list(input_domain, input_metric, scale, unbox2(k))
-  ))
-
-  # Assert that arguments are correctly typed.
-  rt_assert_is_similar(expected = .T, inferred = rt_infer(scale))
-  rt_assert_is_similar(expected = i32, inferred = rt_infer(k))
-
-  # Call wrapper function.
-  output <- .Call(
-    "measurements__make_base_laplace",
-    input_domain, input_metric, scale, k, .T,
-    log, PACKAGE = "opendp")
-  output
-}
-
-#' partial base laplace constructor
-#'
-#' See documentation for [make_base_laplace()] for details.
-#'
-#' @concept measurements
-#' @param lhs The prior transformation or metric space.
-#' @param scale Noise scale parameter for the laplace distribution. `scale` == standard_deviation / sqrt(2).
-#' @param k The noise granularity in terms of 2^k.
-#' @return Measurement
-#' @export
-then_base_laplace <- function(
-  lhs,
-  scale,
-  k = -1074L
-) {
-
-  log <- new_constructor_log("then_base_laplace", "measurements", new_hashtab(
-    list("scale", "k"),
-    list(scale, unbox2(k))
-  ))
-
-  make_chain_dyn(
-    make_base_laplace(
-      output_domain(lhs),
-      output_metric(lhs),
-      scale = scale,
-      k = k),
-    lhs,
-    log)
-}
-
-
-=======
->>>>>>> fbaf6354
 #' base laplace threshold constructor
 #'
 #' Make a Measurement that uses propose-test-release to privatize a hashmap of counts.
@@ -894,10 +241,10 @@
 #' @return Measurement
 #' @export
 make_gaussian <- function(
-<<<<<<< HEAD
   input_domain,
   input_metric,
   scale,
+  k = NULL,
   .MO = "ZeroConcentratedDivergence<.QO>"
 ) {
   assert_features("contrib")
@@ -906,53 +253,23 @@
   .MO <- rt_parse(type_name = .MO, generics = list(".QO"))
   .QO <- get_atom_or_infer(.MO, scale)
   .MO <- rt_substitute(.MO, .QO = .QO)
-  .T.scale <- get_atom(.MO)
+  .T.k <- new_runtime_type(origin = "Option", args = list(i32))
 
   log <- new_constructor_log("make_gaussian", "measurements", new_hashtab(
-    list("input_domain", "input_metric", "scale", "MO"),
-    list(input_domain, input_metric, scale, .MO)
+    list("input_domain", "input_metric", "scale", "k", "MO"),
+    list(input_domain, input_metric, scale, k, .MO)
   ))
 
   # Assert that arguments are correctly typed.
-  rt_assert_is_similar(expected = .T.scale, inferred = rt_infer(scale))
+  rt_assert_is_similar(expected = .QO, inferred = rt_infer(scale))
+  rt_assert_is_similar(expected = .T.k, inferred = rt_infer(k))
 
   # Call wrapper function.
   output <- .Call(
     "measurements__make_gaussian",
-    input_domain, input_metric, scale, .MO, .QO, rt_parse(.T.scale),
+    input_domain, input_metric, scale, k, .MO, .QO, rt_parse(.T.k),
     log, PACKAGE = "opendp")
   output
-=======
-    input_domain,
-    input_metric,
-    scale,
-    k = NULL,
-    .MO = "ZeroConcentratedDivergence<.QO>"
-) {
-    assert_features("contrib")
-
-    # Standardize type arguments.
-    .MO <- rt_parse(type_name = .MO, generics = list(".QO"))
-    .QO <- get_atom_or_infer(.MO, scale)
-    .MO <- rt_substitute(.MO, .QO = .QO)
-    .T.k <- new_runtime_type(origin = "Option", args = list(i32))
-
-    log <- new_constructor_log("make_gaussian", "measurements", new_hashtab(
-        list("input_domain", "input_metric", "scale", "k", "MO"),
-        list(input_domain, input_metric, scale, k, .MO)
-    ))
-
-    # Assert that arguments are correctly typed.
-    rt_assert_is_similar(expected = .QO, inferred = rt_infer(scale))
-    rt_assert_is_similar(expected = .T.k, inferred = rt_infer(k))
-
-    # Call wrapper function.
-    output <- .Call(
-        "measurements__make_gaussian",
-        input_domain, input_metric, scale, k, .MO, .QO, rt_parse(.T.k),
-        log, PACKAGE = "opendp")
-    output
->>>>>>> fbaf6354
 }
 
 #' partial gaussian constructor
@@ -967,15 +284,15 @@
 #' @return Measurement
 #' @export
 then_gaussian <- function(
-<<<<<<< HEAD
   lhs,
   scale,
+  k = NULL,
   .MO = "ZeroConcentratedDivergence<.QO>"
 ) {
 
   log <- new_constructor_log("then_gaussian", "measurements", new_hashtab(
-    list("scale", "MO"),
-    list(scale, .MO)
+    list("scale", "k", "MO"),
+    list(scale, k, .MO)
   ))
 
   make_chain_dyn(
@@ -983,31 +300,10 @@
       output_domain(lhs),
       output_metric(lhs),
       scale = scale,
+      k = k,
       .MO = .MO),
     lhs,
     log)
-=======
-    lhs,
-    scale,
-    k = NULL,
-    .MO = "ZeroConcentratedDivergence<.QO>"
-) {
-
-    log <- new_constructor_log("then_gaussian", "measurements", new_hashtab(
-        list("scale", "k", "MO"),
-        list(scale, k, .MO)
-    ))
-
-    make_chain_dyn(
-        make_gaussian(
-            output_domain(lhs),
-            output_metric(lhs),
-            scale = scale,
-            k = k,
-            .MO = .MO),
-        lhs,
-        log)
->>>>>>> fbaf6354
 }
 
 
@@ -1038,34 +334,34 @@
 #' @return Measurement
 #' @export
 make_geometric <- function(
-    input_domain,
-    input_metric,
-    scale,
-    bounds = NULL,
-    .QO = NULL
-) {
-    assert_features("contrib")
-
-    # Standardize type arguments.
-    .QO <- parse_or_infer(type_name = .QO, public_example = scale)
-    .T <- get_atom(get_carrier_type(input_domain))
-    .OptionT <- new_runtime_type(origin = "Option", args = list(new_runtime_type(origin = "Tuple", args = list(.T, .T))))
-
-    log <- new_constructor_log("make_geometric", "measurements", new_hashtab(
-        list("input_domain", "input_metric", "scale", "bounds", "QO"),
-        list(input_domain, input_metric, scale, bounds, .QO)
-    ))
-
-    # Assert that arguments are correctly typed.
-    rt_assert_is_similar(expected = .QO, inferred = rt_infer(scale))
-    rt_assert_is_similar(expected = .OptionT, inferred = rt_infer(bounds))
-
-    # Call wrapper function.
-    output <- .Call(
-        "measurements__make_geometric",
-        input_domain, input_metric, scale, bounds, .QO, .T, .OptionT,
-        log, PACKAGE = "opendp")
-    output
+  input_domain,
+  input_metric,
+  scale,
+  bounds = NULL,
+  .QO = NULL
+) {
+  assert_features("contrib")
+
+  # Standardize type arguments.
+  .QO <- parse_or_infer(type_name = .QO, public_example = scale)
+  .T <- get_atom(get_carrier_type(input_domain))
+  .OptionT <- new_runtime_type(origin = "Option", args = list(new_runtime_type(origin = "Tuple", args = list(.T, .T))))
+
+  log <- new_constructor_log("make_geometric", "measurements", new_hashtab(
+    list("input_domain", "input_metric", "scale", "bounds", "QO"),
+    list(input_domain, input_metric, scale, bounds, .QO)
+  ))
+
+  # Assert that arguments are correctly typed.
+  rt_assert_is_similar(expected = .QO, inferred = rt_infer(scale))
+  rt_assert_is_similar(expected = .OptionT, inferred = rt_infer(bounds))
+
+  # Call wrapper function.
+  output <- .Call(
+    "measurements__make_geometric",
+    input_domain, input_metric, scale, bounds, .QO, .T, .OptionT,
+    log, PACKAGE = "opendp")
+  output
 }
 
 #' partial geometric constructor
@@ -1080,26 +376,26 @@
 #' @return Measurement
 #' @export
 then_geometric <- function(
+  lhs,
+  scale,
+  bounds = NULL,
+  .QO = NULL
+) {
+
+  log <- new_constructor_log("then_geometric", "measurements", new_hashtab(
+    list("scale", "bounds", "QO"),
+    list(scale, bounds, .QO)
+  ))
+
+  make_chain_dyn(
+    make_geometric(
+      output_domain(lhs),
+      output_metric(lhs),
+      scale = scale,
+      bounds = bounds,
+      .QO = .QO),
     lhs,
-    scale,
-    bounds = NULL,
-    .QO = NULL
-) {
-
-    log <- new_constructor_log("then_geometric", "measurements", new_hashtab(
-        list("scale", "bounds", "QO"),
-        list(scale, bounds, .QO)
-    ))
-
-    make_chain_dyn(
-        make_geometric(
-            output_domain(lhs),
-            output_metric(lhs),
-            scale = scale,
-            bounds = bounds,
-            .QO = .QO),
-        lhs,
-        log)
+    log)
 }
 
 
@@ -1139,10 +435,10 @@
 #' @return Measurement
 #' @export
 make_laplace <- function(
-<<<<<<< HEAD
   input_domain,
   input_metric,
   scale,
+  k = NULL,
   .QO = "float"
 ) {
   assert_features("contrib")
@@ -1150,51 +446,23 @@
   # Standardize type arguments.
   .QO <- rt_parse(type_name = .QO)
   .T.scale <- get_atom(.QO)
+  .T.k <- new_runtime_type(origin = "Option", args = list(i32))
 
   log <- new_constructor_log("make_laplace", "measurements", new_hashtab(
-    list("input_domain", "input_metric", "scale", "QO"),
-    list(input_domain, input_metric, scale, .QO)
+    list("input_domain", "input_metric", "scale", "k", "QO"),
+    list(input_domain, input_metric, scale, k, .QO)
   ))
 
   # Assert that arguments are correctly typed.
   rt_assert_is_similar(expected = .T.scale, inferred = rt_infer(scale))
+  rt_assert_is_similar(expected = .T.k, inferred = rt_infer(k))
 
   # Call wrapper function.
   output <- .Call(
     "measurements__make_laplace",
-    input_domain, input_metric, scale, .QO, rt_parse(.T.scale),
+    input_domain, input_metric, scale, k, .QO, rt_parse(.T.scale), rt_parse(.T.k),
     log, PACKAGE = "opendp")
   output
-=======
-    input_domain,
-    input_metric,
-    scale,
-    k = NULL,
-    .QO = "float"
-) {
-    assert_features("contrib")
-
-    # Standardize type arguments.
-    .QO <- rt_parse(type_name = .QO)
-    .T.scale <- get_atom(.QO)
-    .T.k <- new_runtime_type(origin = "Option", args = list(i32))
-
-    log <- new_constructor_log("make_laplace", "measurements", new_hashtab(
-        list("input_domain", "input_metric", "scale", "k", "QO"),
-        list(input_domain, input_metric, scale, k, .QO)
-    ))
-
-    # Assert that arguments are correctly typed.
-    rt_assert_is_similar(expected = .T.scale, inferred = rt_infer(scale))
-    rt_assert_is_similar(expected = .T.k, inferred = rt_infer(k))
-
-    # Call wrapper function.
-    output <- .Call(
-        "measurements__make_laplace",
-        input_domain, input_metric, scale, k, .QO, rt_parse(.T.scale), rt_parse(.T.k),
-        log, PACKAGE = "opendp")
-    output
->>>>>>> fbaf6354
 }
 
 #' partial laplace constructor
@@ -1209,15 +477,15 @@
 #' @return Measurement
 #' @export
 then_laplace <- function(
-<<<<<<< HEAD
   lhs,
   scale,
+  k = NULL,
   .QO = "float"
 ) {
 
   log <- new_constructor_log("then_laplace", "measurements", new_hashtab(
-    list("scale", "QO"),
-    list(scale, .QO)
+    list("scale", "k", "QO"),
+    list(scale, k, .QO)
   ))
 
   make_chain_dyn(
@@ -1225,31 +493,10 @@
       output_domain(lhs),
       output_metric(lhs),
       scale = scale,
+      k = k,
       .QO = .QO),
     lhs,
     log)
-=======
-    lhs,
-    scale,
-    k = NULL,
-    .QO = "float"
-) {
-
-    log <- new_constructor_log("then_laplace", "measurements", new_hashtab(
-        list("scale", "k", "QO"),
-        list(scale, k, .QO)
-    ))
-
-    make_chain_dyn(
-        make_laplace(
-            output_domain(lhs),
-            output_metric(lhs),
-            scale = scale,
-            k = k,
-            .QO = .QO),
-        lhs,
-        log)
->>>>>>> fbaf6354
 }
 
 
