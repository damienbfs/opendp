--- conflicted
+++ resolved
@@ -10,11 +10,7 @@
     'i32': ['u8', 'u16', 'u32', 'u64', 'i8', 'i16', 'i32', 'i64', 'usize'],
     'f64': ['f32', 'f64'],
     'bool': ['bool'],
-<<<<<<< HEAD
-    'String': ['String', 'char'],
-=======
     'String': ['String', 'char', "PathBuf"],
->>>>>>> 9d97d1c5
     'AnyMeasurementPtr': ['AnyMeasurementPtr', 'AnyMeasurement'],
     'AnyTransformationPtr': ['AnyTransformationPtr'],
     'String': ['String', 'char'],
