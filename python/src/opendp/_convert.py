--- conflicted
+++ resolved
@@ -8,11 +8,7 @@
 try:
     import numpy as np # type: ignore[import-not-found]
 except ImportError: # pragma: no cover
-<<<<<<< HEAD
     np = None
-=======
-    np = None # type: ignore[assignment]
->>>>>>> 78eb181a
 
 ATOM_MAP = {
     'f32': ctypes.c_float,
